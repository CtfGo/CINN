--- conflicted
+++ resolved
@@ -14,14 +14,11 @@
 #include "cinn/ir/node.h"
 
 namespace cinn {
-<<<<<<< HEAD
 
 namespace poly {
 class Stage;
 }  // namespace poly
 
-=======
->>>>>>> c2844233
 namespace ir {
 
 using common::Object;
@@ -390,8 +387,8 @@
 
   static Expr Make(Expr condition, Expr true_case, Expr false_case);
 
-  std::vector<Expr *> expr_fields() override;
-  std::vector<const Expr *> expr_fields() const override;
+  std::vector<Expr*> expr_fields() override;
+  std::vector<const Expr*> expr_fields() const override;
 
   static const IrNodeTy _node_type_ = IrNodeTy::IfThenElse;
 };
@@ -425,8 +422,8 @@
 
   static Expr Make(Expr min, Expr extent, ForType for_type, DeviceAPI device_api, Expr body);
 
-  std::vector<Expr *> expr_fields() override;
-  std::vector<const Expr *> expr_fields() const override;
+  std::vector<Expr*> expr_fields() override;
+  std::vector<const Expr*> expr_fields() const override;
 
   static const IrNodeTy _node_type_ = IrNodeTy::For;
 };
@@ -452,8 +449,8 @@
   static Expr Make(
       Var iterator, Expr init_val, Expr condition, Expr inc, ForType for_type, DeviceAPI device_api, Expr body);
 
-  std::vector<Expr *> expr_fields() override;
-  std::vector<const Expr *> expr_fields() const override;
+  std::vector<Expr*> expr_fields() override;
+  std::vector<const Expr*> expr_fields() const override;
 
   static const IrNodeTy _node_type_ = IrNodeTy::PolyFor;
 };
@@ -471,8 +468,8 @@
 
   static Expr Make(const std::vector<Expr>& stmts);
 
-  std::vector<Expr *> expr_fields() override;
-  std::vector<const Expr *> expr_fields() const override;
+  std::vector<Expr*> expr_fields() override;
+  std::vector<const Expr*> expr_fields() const override;
 
   static const IrNodeTy _node_type_ = IrNodeTy::Block;
 };
