#include "cinn/backends/llvm/codegen_llvm.h"

#include <glog/logging.h>
#include <glog/stl_logging.h>
#include <llvm/IR/Instruction.h>
#include <llvm/IR/Instructions.h>
#include <llvm/IR/LLVMContext.h>
#include <llvm/IR/Metadata.h>
#include <llvm/Support/raw_ostream.h>

#include <algorithm>
#include <functional>
#include <iostream>
#include <numeric>
#include <sstream>
#include <type_traits>

#include "cinn/backends/extern_func_emitter.h"
#include "cinn/backends/llvm/llvm_util.h"
#include "cinn/common/cas.h"
#include "cinn/common/type.h"
#include "cinn/ir/ir_operators.h"
#include "cinn/ir/ir_printer.h"
#include "cinn/runtime/cinn_runtime.h"
#include "cinn/runtime/intrinsic.h"
#include "cinn/utils/string.h"
#include "llvm/IR/BasicBlock.h"
#include "llvm/IR/Constants.h"
#include "llvm/IR/DerivedTypes.h"
#include "llvm/IR/Verifier.h"
#include "llvm/Support/Alignment.h"

namespace cinn {
namespace backends {

using BinaryInstruction = llvm::Instruction::BinaryOps;

namespace {

template <typename T>
auto NodeToExpr(const T *node) {
  std::ostringstream oss;
  // oss << "\033[32m";
  oss << ir::Expr(const_cast<T *>(node));
  // oss << "\033[0m";
  return oss.str();
}

bool is_integral_type(common::Type t) { return t.is_int() || t.is_uint(); }

bool is_floating_type(common::Type t) { return t.is_float(); }

llvm::Value *EmitComparison(llvm::CmpInst::Predicate predicate,
                            llvm::Value *lhs,
                            llvm::Value *rhs,
                            llvm::IRBuilder<> *b) {
  llvm::Value *comparison_result{nullptr};
  if (lhs->getType()->isIntegerTy()) {
    comparison_result = b->CreateICmp(predicate, lhs, rhs);
  } else {
    comparison_result = b->CreateFCmp(predicate, lhs, rhs);
  }

  return comparison_result;
}

#define __IR_EMITTER_NOT_IMPLEMENTED(__op) CINN_NOT_IMPLEMENTED

}  // namespace

CodeGenLLVM::CodeGenLLVM(llvm::Module *m, llvm::IRBuilder<> *b, const std::shared_ptr<SymbolTable> &symbol_table)
    : m_(m), b_(b), symbol_table_(symbol_table) {
  if (!symbol_table.get()) {
    symbol_table_ = std::make_shared<SymbolTable>();
  }
  symbol_table_->PushScope();  // Create a new scope by default.

  md_builder_        = std::make_unique<llvm::MDBuilder>(b_->getContext());
  md_tbaa_root_      = md_builder_->createTBAARoot("cinn-tbaa");
  md_tbaa_alias_set_ = md_builder_->createTBAANode("cinn-alias", md_tbaa_root_);

  InitTarget(common::DefaultHostTarget());
}

CodeGenLLVM::~CodeGenLLVM() {}

llvm::Value *CodeGenLLVM::EmitVectorSlice(llvm::Value *vec, int begin, int extent) {
  int numel = static_cast<int>(vec->getType()->getVectorNumElements());
  if (extent == numel && begin == 0) return vec;

  CHECK(begin >= 0 && extent <= numel) << "Slicing out of bound!";

  std::vector<llvm::Constant *> indices(extent);
  for (int i = 0; i < extent; i++) {
    llvm::Constant **v = &indices[i];
    if (begin + i >= 0 && begin + i < numel) {
      *v = llvm::ConstantInt::get(b_->getInt32Ty(), begin + i);
    } else {
      *v = llvm::UndefValue::get(b_->getInt32Ty());
    }
  }
  return ShuffleVector(vec, vec, llvm::ConstantVector::get(std::move(indices)));
}

llvm::Value *CodeGenLLVM::EmitVectorPad(llvm::Value *vec, int lanes) {
  llvm::Value *mask = llvm::UndefValue::get(llvm::VectorType::get(b_->getInt32Ty(), lanes));
  int numel         = static_cast<int>(vec->getType()->getVectorNumElements());
  CHECK(numel <= lanes);
  if (numel == lanes) return vec;
  for (int i = 0; i < numel; i++) {
    mask =
        InsertElement(mask, llvm::ConstantInt::get(b_->getInt32Ty(), i), llvm::ConstantInt::get(b_->getInt32Ty(), i));
  }

  return ShuffleVector(vec, vec, mask);
}

llvm::Value *CodeGenLLVM::EmitVectorConcat(std::vector<llvm::Value *> vecs) {
  int lanes = 0;
  for (auto *v : vecs) {
    lanes += static_cast<int>(v->getType()->getVectorNumElements());
  }
  while (vecs.size() > 1) {
    std::vector<llvm::Value *> new_vecs;
    for (size_t i = 0; i < vecs.size() - 1; i += 2) {
      auto *lhs            = vecs[i];
      auto *rhs            = vecs[i + 1];
      const auto lhs_lanes = lhs->getType()->getVectorNumElements();
      const auto rhs_lanes = rhs->getType()->getVectorNumElements();
      if (lhs_lanes < rhs_lanes) {
        lhs = EmitVectorPad(lhs, rhs_lanes);
      } else if (lhs_lanes > rhs_lanes) {
        rhs = EmitVectorPad(rhs, lhs_lanes);
      }

      const auto shared_lanes = std::max(lhs_lanes, rhs_lanes);
      std::vector<unsigned> mask(lhs_lanes + rhs_lanes);
      std::iota(mask.begin(), std::next(mask.begin(), lhs_lanes), 0);
      std::iota(std::next(mask.begin(), lhs_lanes), mask.end(), shared_lanes);
      new_vecs.push_back(ShuffleVector(lhs, rhs, mask));
    }
    if (vecs.size() % 2) {
      new_vecs.push_back(vecs.back());
    }

    vecs = std::move(new_vecs);
  }

  return EmitVectorSlice(vecs[0], 0, lanes);
}

llvm::Value *CodeGenLLVM::EmitBinaryOp(
    llvm::Value *lhs, llvm::Value *rhs, char opcode, bool is_integral, bool is_signed) {
  llvm::Instruction::BinaryOps ops;
  CHECK_EQ(lhs->getType(), rhs->getType())
      << "the types of operands of binary operation are mismatch"
      << ", lhs[" << DumpToString(*lhs) << "] " << opcode << " rhs[" << DumpToString(*rhs) << "]"
      << ", lhs_type[" << DumpToString(*lhs->getType()) << "], rhs_type[" << DumpToString(*rhs->getType()) << "]";
  switch (opcode) {
    case '+':
      ops = is_integral ? llvm::Instruction::BinaryOps::Add : llvm::Instruction::BinaryOps::FAdd;
      break;
    case '-':
      ops = is_integral ? llvm::Instruction::BinaryOps::Sub : llvm::Instruction::BinaryOps::FSub;
      break;
    case '*':
      ops = is_integral ? llvm::Instruction::BinaryOps::Mul : llvm::Instruction::BinaryOps::FMul;
      break;
    case '/':
      ops = is_integral ? (is_signed ? llvm::Instruction::BinaryOps::SDiv : llvm::Instruction::BinaryOps::UDiv)
                        : llvm::Instruction::BinaryOps::FDiv;
      break;
    case '%':
      ops = is_integral ? (is_signed ? llvm::Instruction::BinaryOps::SRem : llvm::Instruction::BinaryOps::URem)
                        : llvm::Instruction::BinaryOps::FRem;
      break;
    default:
      return nullptr;
  }
  return BinOp(ops, lhs, rhs);
}

llvm::Value *CodeGenLLVM::Visit(const ir::IntImm *op) {
  auto *type = b_->getIntNTy(op->type().bits());
  return llvm::ConstantInt::get(type, op->value, true);
}

llvm::Value *CodeGenLLVM::Visit(const ir::UIntImm *op) {
  if (op->type().is_bool()) {
    auto *type = b_->getInt8Ty();
    return llvm::ConstantInt::get(type, op->value, false);
  }
  auto *type = b_->getIntNTy(op->type().bits());
  return llvm::ConstantInt::get(type, op->value, false);
}

llvm::Value *CodeGenLLVM::Visit(const ir::FloatImm *op) { return llvm::ConstantFP::get(b_->getFloatTy(), op->value); }

llvm::Value *CodeGenLLVM::LLVMGenGlobalStringVar(const std::string &data) { return b_->CreateGlobalStringPtr(data); }

llvm::Value *CodeGenLLVM::Visit(const ir::StringImm *op) { return LLVMGenGlobalStringVar(op->value); }

llvm::Value *CodeGenLLVM::Visit(const ir::Add *op) {
  return EmitBinaryOp(Visit(&op->a()), Visit(&op->b()), '+', is_integral_type(op->type()));
}

llvm::Value *CodeGenLLVM::Visit(const ir::Sub *op) {
  return EmitBinaryOp(Visit(&op->a()), Visit(&op->b()), '-', is_integral_type(op->type()));
}

llvm::Value *CodeGenLLVM::Visit(const ir::Mul *op) {
  auto *lhs = Visit(&op->a());
  auto *rhs = Visit(&op->b());
  return EmitBinaryOp(lhs, rhs, '*', is_integral_type(op->type()));
}

llvm::Value *CodeGenLLVM::Visit(const ir::Div *op) {
  return EmitBinaryOp(Visit(&op->a()), Visit(&op->b()), '/', is_integral_type(op->type()));
}

llvm::Value *CodeGenLLVM::Visit(const ir::Mod *op) {
  return EmitBinaryOp(Visit(&op->a()), Visit(&op->b()), '%', is_integral_type(op->type()));
}

#define __IR_EMITTER_DEFINE_CMP_VISITOR(__sop, __uop, __fop) \
  auto *lhs = Visit(&op->a());                               \
  auto *rhs = Visit(&op->b());                               \
  CHECK(op->a().type() == op->b().type());                   \
  llvm::CmpInst::Predicate predicate;                        \
  if (op->a().type().is_int()) {                             \
    predicate = llvm::CmpInst::ICMP_##__sop;                 \
  } else if (op->a().type().is_uint()) {                     \
    predicate = llvm::CmpInst::ICMP_##__uop;                 \
  } else /*float*/ {                                         \
    predicate = llvm::CmpInst::FCMP_##__fop;                 \
  }                                                          \
  return EmitComparison(predicate, lhs, rhs, b_)

llvm::Value *CodeGenLLVM::Visit(const ir::EQ *op) { __IR_EMITTER_DEFINE_CMP_VISITOR(EQ, EQ, OEQ); }

llvm::Value *CodeGenLLVM::Visit(const ir::NE *op) { __IR_EMITTER_DEFINE_CMP_VISITOR(NE, NE, ONE); }

llvm::Value *CodeGenLLVM::Visit(const ir::LT *op) { __IR_EMITTER_DEFINE_CMP_VISITOR(SLT, ULT, OLT); }

llvm::Value *CodeGenLLVM::Visit(const ir::LE *op) { __IR_EMITTER_DEFINE_CMP_VISITOR(SLE, ULE, OLE); }

llvm::Value *CodeGenLLVM::Visit(const ir::GT *op) { __IR_EMITTER_DEFINE_CMP_VISITOR(SGT, UGT, OGT); }

llvm::Value *CodeGenLLVM::Visit(const ir::GE *op) { __IR_EMITTER_DEFINE_CMP_VISITOR(SGE, UGE, OGE); }

#undef __IR_EMITTER_DEFINE_CMP_VISITOR

llvm::Value *CodeGenLLVM::Visit(const ir::And *op) { return And(Visit(&op->a()), Visit(&op->b())); }

llvm::Value *CodeGenLLVM::Visit(const ir::Or *op) { return Or(Visit(&op->a()), Visit(&op->b())); }

llvm::Value *CodeGenLLVM::Visit(const ir::Min *op) {
  auto *lhs = Visit(&op->a());
  auto *rhs = Visit(&op->b());

  llvm::Value *p{nullptr};
  if (op->type().is_int()) {
    p = ICmpSLT(lhs, rhs);
  } else if (op->type().is_uint()) {
    p = ICmpULT(lhs, rhs);
  } else /*float*/ {
    p = FCmpOLT(lhs, rhs);
  }

  return Select(p, lhs, rhs);
}

llvm::Value *CodeGenLLVM::Visit(const ir::Max *op) {
  auto *lhs = Visit(&op->a());
  auto *rhs = Visit(&op->b());

  llvm::Value *p = nullptr;
  if (op->type().is_int()) {
    p = ICmpSGT(lhs, rhs);
  } else if (op->type().is_uint()) {
    p = ICmpUGT(lhs, rhs);
  } else /*float*/ {
    p = FCmpOGT(lhs, rhs);
  }

  return Select(p, lhs, rhs);
}

llvm::Value *CodeGenLLVM::Visit(const ir::Minus *op) {
  auto *v = Visit(&op->v());
  return (op->type().is_int() || op->type().is_uint()) ? Neg(v) : FNeg(v);
}

llvm::Value *CodeGenLLVM::Visit(const ir::Not *op) { return Not(Visit(&op->v())); }

llvm::Value *CodeGenLLVM::Visit(const ir::Cast *op) {
  auto from = op->v().type();
  auto to   = op->type();

  llvm::Type *source = CinnTypeToLLVMType(from, m_);
  llvm::Type *target = CinnTypeToLLVMType(to, m_);
  CHECK(source) << "source ir type is null";
  CHECK(target) << "target ir type is null";

  llvm::Value *value = Visit(&op->v());
  CHECK(value) << "value is null";

  // pod_value_t cast to a value.
  if (op->v().type().is_customized_type() &&
      op->v().type().customized_type() == common::customized_type::kpod_value_t) {  // pod_value_t operator
    llvm::Function *callee{};
    if (op->type().is_int(32)) {
      callee = m_->getFunction(runtime::intrisic::pod_value_to_int32);
    } else if (op->type().is_int(64)) {
      callee = m_->getFunction(runtime::intrisic::pod_value_to_int64);
    } else if (op->type().is_float(32)) {
      callee = m_->getFunction(runtime::intrisic::pod_value_to_float);
    } else if (op->type().is_float(64)) {
      callee = m_->getFunction(runtime::intrisic::pod_value_to_double);
    } else if (op->type() == type_of<void *>()) {
      callee = m_->getFunction(runtime::intrisic::pod_value_to_void_p);
    } else if (op->type() == type_of<cinn_buffer_t *>() || op->type() == type_of<const cinn_buffer_t *>()) {
      callee = m_->getFunction(runtime::intrisic::pod_value_to_buffer_p);
    } else {
      LOG(ERROR) << "can't cast cinn_pod_value_t to " << op->type();
      CINN_NOT_IMPLEMENTED
    }

    CHECK(callee);
    CHECK(op->v().as_var()) << "argument to the intrinsic function "
                               "cinn_pod_value_to_x should be a Var";
    value = GetVar(op->v().as_var()->name);
    return Call(callee, std::vector<llvm::Value *>({value}), "pod_value_cast");
  }

  do {
    if (value->getType() == target) break;

    if (to.is_cpp_handle() || to.is_cpp_handle_handle()) {
      value = BitCast(value, target, "cast_to_cpp_handle");
      break;
    }

    LOG(INFO) << "instr: " << DumpToString(*value);

    if (to.is_bool()) {
      if (from.is_float()) {
        llvm::Constant *zero = llvm::ConstantFP::get(source, 0.);
        value                = FCmpONE(value, zero);
      } else {
        llvm::Constant *zero = llvm::ConstantInt::get(source, 0);
        value                = ICmpNE(value, zero);
      }
      break;
    }

    if (from.is_float() == false && to.is_float() == false) {
      value = IntCast(value, target, from.is_int());
      break;
    }

    if (from.is_float() && to.is_int()) {
      value = FPToSI(value, target);
      break;
    }

    if (from.is_float() && to.is_uint()) {
      value = FPToUI(value, target);
      if (to.bits() < 8) {
        value = IntCast(value, target, false);
      }
      break;
    }

    if (from.is_int() && to.is_float()) {
      value = SIToFP(value, target);
      break;
    }

    if (from.is_uint() && to.is_float()) {
      value = UIToFP(value, target);
      break;
    }

    CHECK(from.is_float() && to.is_float());
    value = FPCast(value, target);
  } while (false);

  return value;
}

llvm::Value *CodeGenLLVM::Visit(const ir::For *op) {
  SymbolTableGuard symbol_table_guard(*symbol_table_);

  do {
    break;
    llvm::BasicBlock *preheader_bb = b_->GetInsertBlock();
    auto *for_begin = llvm::BasicBlock::Create(b_->getContext(), "for_begin", b_->GetInsertBlock()->getParent());
    auto *for_body  = llvm::BasicBlock::Create(b_->getContext(), "for_body", b_->GetInsertBlock()->getParent());
    auto *for_end   = llvm::BasicBlock::Create(b_->getContext(), "for_end", b_->GetInsertBlock()->getParent());

    Br(for_begin);
    b_->SetInsertPoint(for_begin);

    auto *begin      = Visit(&op->min);
    auto *loop_value = PHI(begin->getType(), 2);
    loop_value->addIncoming(begin, preheader_bb);

    llvm::Value *old_var = GetVar(op->loop_var->name);
    SetVar(op->loop_var->name, loop_value);
    auto *end = Visit(&op->extent);
    CondBr(ICmpSGE(loop_value, end), for_body, for_end);
    b_->SetInsertPoint(for_body);
    Visit(&op->body);

    if (old_var) {
      SetVar(op->loop_var->name, old_var);
    } else {
      symbol_table_->Erase(op->loop_var->name);
    }

    auto loop_next = Add(loop_value, llvm::ConstantInt::get(b_->getInt32Ty(), 1), "indvar.inc", true, true);
    loop_value->addIncoming(loop_next, b_->GetInsertBlock());

    Br(for_begin);
    b_->SetInsertPoint(for_end);

    return nullptr;
    // llvm::AllocaInst *loop_var = Alloca(b_->getInt32Ty(), nullptr, op->loop_var->name);
    // loop_var->setAlignment(llvm::Align(4));
    // SetVar(op->loop_var->name, loop_var);
  } while (false);

  ////////////////////////////////////
  llvm::BasicBlock *preheader_bb = b_->GetInsertBlock();
  llvm::BasicBlock *exit_bb      = nullptr;

  llvm::BasicBlock::iterator insert_point = b_->GetInsertPoint();

  if (insert_point == preheader_bb->end()) {
    CHECK(!preheader_bb->getTerminator());
    exit_bb = llvm::BasicBlock::Create(b_->getContext(), "loop_exit", b_->GetInsertBlock()->getParent(), nullptr);
  } else {
    CHECK(preheader_bb->getTerminator());
    exit_bb = preheader_bb->splitBasicBlock(insert_point, "loop_exit");
    preheader_bb->getTerminator()->eraseFromParent();
  }

  llvm::BasicBlock *header_bb =
      llvm::BasicBlock::Create(b_->getContext(), "loop_header", b_->GetInsertBlock()->getParent(), nullptr);
  llvm::BasicBlock *body_bb =
      llvm::BasicBlock::Create(b_->getContext(), "loop_body", b_->GetInsertBlock()->getParent(), nullptr);

  llvm::Function *func = preheader_bb->getParent();
  b_->SetInsertPoint(&func->getEntryBlock(), func->getEntryBlock().getFirstInsertionPt());

  llvm::Value *old_var = GetVar(op->loop_var->name);
  // loop iterator
  llvm::AllocaInst *loop_var = Alloca(b_->getInt32Ty(), nullptr, op->loop_var->name);
  loop_var->setAlignment(llvm::Align(4));
  SetVar(op->loop_var->name, loop_var);

  b_->SetInsertPoint(preheader_bb);
  llvm::Value *start_index = Visit(&op->min);
  llvm::Value *end_index   = Visit(&op->extent);
  Store(start_index, loop_var);
  CHECK(!preheader_bb->getTerminator());
  Br(header_bb);

  // loop_header
  b_->SetInsertPoint(header_bb);
  llvm::Value *indvar    = Load(loop_var, "indvar");
  llvm::Value *exit_cond = ICmpSGE(indvar, end_index);
  CondBr(/*Cond=*/exit_cond,
         /*True=*/exit_bb,
         /*False=*/body_bb);

  // loop_body
  b_->SetInsertPoint(body_bb);
  // TODO(fc500110) support step > 1
  llvm::Value *step = llvm::ConstantInt::get(b_->getInt32Ty(), 1);

  Visit(&op->body);
  llvm::Value *indvar_inc = Add(indvar,
                                step,
                                "indvar.inc",
                                /*HasNUW=*/true,
                                /*HasNSW=*/true);
  Store(indvar_inc, loop_var);
  llvm::BranchInst *back_branch = Br(header_bb);

  // Add loop metadata
  decltype(auto) ctx = b_->getContext();
  std::vector<llvm::Metadata *> loop_metadata;
  auto temp_node = llvm::MDNode::getTemporary(ctx, llvm::None);
  loop_metadata.push_back(temp_node.get());

  // TODO(fc500110): Loop vectorize
  // auto *vectorization = op->metadata.vectorization ? b_->getTrue() : b_->getFalse();
  // loop_metadata.push_back(llvm::MDNode::get(
  //        ctx, {llvm::MDString::get(ctx, "llvm.loop.vectorize.enable"),
  //        llvm::ConstantAsMetadata::get(b_->getFalse())}));

  // Loop unroll
  std::string llvm_unroll_metadata{"llvm.loop.unroll."};
  switch (op->metadata.unroll_mode) {
    case ir::LLVMForLoopMeta::FullyUnroll:
      llvm_unroll_metadata += "full";
      break;
    case ir::LLVMForLoopMeta::NoUnroll:
      llvm_unroll_metadata += "disable";
      break;
    default:
      llvm_unroll_metadata += "enable";
  }

  loop_metadata.push_back(llvm::MDNode::get(ctx, {llvm::MDString::get(ctx, llvm_unroll_metadata)}));
  auto loop_id = llvm::MDNode::get(ctx, loop_metadata);
  loop_id->replaceOperandWith(0, loop_id);
  back_branch->setMetadata(llvm::LLVMContext::MD_loop, loop_id);

  if (old_var) {
    SetVar(op->loop_var->name, old_var);
  } else {
    symbol_table_->Erase(op->loop_var->name);
  }

  b_->SetInsertPoint(exit_bb);
  return nullptr;
}

llvm::Value *CodeGenLLVM::Visit(const ir::PolyFor *op) {
  CINN_NOT_IMPLEMENTED
  return nullptr;
}

llvm::Value *CodeGenLLVM::Visit(const ir::Select *op) {
  return Select(Visit(&op->condition), Visit(&op->true_value), Visit(&op->false_value));
}

llvm::Value *CodeGenLLVM::Visit(const ir::IfThenElse *op) {
  SymbolTableGuard symbol_table_guard(*symbol_table_);

  bool emit_else = op->false_case.defined();

  auto &ll_ctx      = b_->getContext();
  auto *ll_function = b_->GetInsertBlock()->getParent();

  llvm::Value *cond            = Visit(&op->condition);
  llvm::BasicBlock *then_block = llvm::BasicBlock::Create(ll_ctx, "if-then", ll_function);
  llvm::BasicBlock *end_block  = llvm::BasicBlock::Create(ll_ctx, "if-end", ll_function);

  if (op->false_case.defined()) {
    llvm::BasicBlock *else_block = llvm::BasicBlock::Create(ll_ctx, "if-else", ll_function);
    CondBr(cond, then_block, else_block);

    // true case
    b_->SetInsertPoint(then_block);
    Visit(&op->true_case);
    Br(end_block);

    // false case
    b_->SetInsertPoint(else_block);
    Visit(&op->false_case);
    Br(end_block);
  } else {
    CondBr(cond, then_block, end_block);
    b_->SetInsertPoint(then_block);
    Visit(&op->true_case);
    Br(end_block);
  }
  b_->SetInsertPoint(end_block);

  return nullptr;
}

llvm::Value *CodeGenLLVM::Visit(const ir::Block *op) {
  // Create a new scope holding the temporary variables.
  SymbolTableGuard symbol_table_guard(*symbol_table_);

  llvm::Value *ret = nullptr;

  llvm::BasicBlock *block =
      llvm::BasicBlock::Create(b_->getContext(), "block", b_->GetInsertBlock()->getParent(), nullptr);

  Br(block);
  b_->SetInsertPoint(block);

  for (const auto &expr : op->stmts) {
    ret = Visit(&expr);
  }

  return ret;
}

llvm::Value *CodeGenLLVM::Visit(const ir::PrimitiveNode *) { CINN_NOT_IMPLEMENTED return nullptr; }

llvm::Value *CodeGenLLVM::Visit(const ir::Call *op) {
  if (op->name == runtime::intrisic::buffer_create) {
  } else if (op->name == runtime::intrisic::get_address_repr) {
    return EmitCall_get_address(op);
  } else if (op->name == runtime::intrisic::debug_log_repr) {
    return EmitCall_debug_info(op);
  } else if (op->is_extern_call()) {
    auto emitter_id = ExternFuncID{backend_llvm_host, op->name.c_str()};
    auto *emitter   = ExternFunctionEmitterRegistry::Global().Lookup(emitter_id);
    if (emitter) {
      // CHECK(emitter) << "No extern function emitter called " << emitter_id;
      emitter->BindCodeGen(this);
      emitter->Emit(op);
      return extern_func_emit_res_;
    }
  }

  llvm::Function *callee = m_->getFunction(op->name);
  CHECK(callee) << "Unknown function referenced. [" << op->name << "]";

  std::vector<llvm::Value *> args;
  for (const auto &e : op->read_args) {
    auto *arg = Visit(&e);
    CHECK(arg) << "argument " << e << " is null";
    args.push_back(arg);
  }
  for (const auto &e : op->write_args) {
    auto *arg = Visit(&e);
    CHECK(arg) << "argument " << e << " is null";
    args.push_back(arg);
  }

  if (op->is_cinn_call()) {
    args[0] = BitCast(args[0], ll_void_p_ty(), "cast_to_void_p");
  } else if (op->is_intrinsic_call() && op->name == runtime::intrisic::args_construct_repr) {
    args[0] = BitCast(args[0], ll_cinn_pod_p_ty(), "cast_to_pod_p");
  }

  // Type cast statements in the head section of a CINN function.
  if (utils::Startswith(op->name, "cinn_pod_value_to_")) {
    CHECK_EQ(op->read_args.size(), 1UL);
    CHECK_EQ(op->write_args.size(), 0UL);

    // prepare the argument
    auto arg_load = op->read_args.front().As<ir::Load>();
    CHECK(arg_load->tensor.As<ir::Cast>()) << "get " << arg_load->tensor;
    auto _array_ptr       = arg_load->tensor.As<ir::Cast>()->v();
    auto array_ptr        = GetVar(_array_ptr.as_var()->name);
    auto cast_to_pod_arr  = BitCast(array_ptr, ll_cinn_pod_p_ty(), "cast_to_pod_arr");
    auto indice           = arg_load->index();
    auto *get_element_ptr = InBoundsGEP(ll_cinn_pod_ty(), cast_to_pod_arr, Visit(&indice), "");
    args.clear();
    args.push_back(get_element_ptr);

    return Call(callee, std::move(args), "cinn_pod_value_to_");
  }

  return Call(callee, std::move(args));
}

llvm::Value *CodeGenLLVM::Visit(const ir::_Module_ *op) { __IR_EMITTER_NOT_IMPLEMENTED(op); }

llvm::Value *CodeGenLLVM::Visit(const ir::_Var_ *op) {
  llvm::Value *value = GetVar(op->name, false);
  llvm::Value *result{};
  CHECK(value) << "ir::_Var_[" << op->name << "]: value is null";
  // TODO(fc500110) hard coding
  if (LLVM_WillVarLowerAsPointer(op->name)) {
    result = value;
  } else if (value->getType()->isPointerTy()) {
    result = Load(value, op->name + "_load");
  } else {
    result = value;
  }

  return result;
}

llvm::Value *CodeGenLLVM::Visit(const ir::Load *op) {
  llvm::Value *array{nullptr};
  bool is_alias{false};
  if (auto *tensor_op = op->tensor.As<ir::_Tensor_>()) {
    array = GetVar(tensor_op->name);
  } else if (auto *var_op = op->tensor.As<ir::_Var_>()) {
    array    = GetVar(var_op->name);
    is_alias = alias_vars_.count(const_cast<ir::_Var_ *>(var_op));
  } else {
    array = Visit(&op->tensor);
  }
  CHECK(array) << "fail to Visit Load node: " << Expr(const_cast<ir::Load *>(op));

  ir::Expr index = op->index();
  if (index.type().lanes() <= 1) {
    std::vector<llvm::Value *> indices;
    indices.push_back(Visit(&index));

    // auto load_inst = Load(InBoundsGEP(array, std::move(indices)));
    auto *load_inst = AlignedLoad(InBoundsGEP(array, std::move(indices)), llvm::MaybeAlign());
    if (is_alias) {
      llvm::MDNode *meta = md_builder_->createTBAANode("cinn-alias", md_tbaa_root_);
      load_inst->setMetadata("tbaa", md_builder_->createTBAAStructTagNode(meta, meta, 0));
    }

    {
      int alignment = op->type().bits();
      alignment     = 8;
      // CHECK(alignment > 0);
      // load_inst->setAlignment(llvm::Align(std::min(alignment, 8)));
    }

    // TODO(fc500110): tbaa AliasAnalysis
    // auto md_tbaa_root      = md_builder_->createTBAARoot("cinn-tbaa");
    // auto md_tbaa_alias_set = md_builder_->createTBAANode("cinn-alias", md_tbaa_root);
    // llvm::MDNode *meta     = md_tbaa_alias_set;
    // load_inst->setMetadata("tbaa", md_builder_->createTBAAStructTagNode(meta, meta, 0));
    return load_inst;
  } else {  // vector load
    Expr dense_strided_ramp = detail::StridedRampBase(op->index(), 1);
    if (dense_strided_ramp.defined()) {
      CHECK(op->type().is_vector());

      llvm::Value *buffer = Visit(&op->tensor);
      return DenseVectorLoad(op);
    } else {
      LOG(FATAL) << "unsupported Ramp index " << op->index();
    }
  }
}

llvm::Value *CodeGenLLVM::Visit(const ir::Store *op) {
  llvm::Value *array{nullptr};
  bool is_alias{false};
  if (auto *tensor_op = op->tensor.As<ir::_Tensor_>()) {
    array = GetVar(tensor_op->name);
  } else if (auto *var_op = op->tensor.As<ir::_Var_>()) {
    array    = GetVar(var_op->name);
    is_alias = alias_vars_.count(const_cast<ir::_Var_ *>(var_op));
  }
  CHECK(array) << "array is null";

  ir::Expr index = op->index();

  if (op->type().is_scalar()) {
    std::vector<llvm::Value *> indices;
    indices.push_back(Visit(&index));

    // auto *store_inst = Store(Visit(&op->value), InBoundsGEP(array, std::move(indices)));
    auto *store_inst = AlignedStore(Visit(&op->value), InBoundsGEP(array, std::move(indices)), llvm::MaybeAlign());
    if (is_alias) {
      llvm::MDNode *meta = md_builder_->createTBAANode("cinn-alias", md_tbaa_root_);
      store_inst->setMetadata("tbaa", md_builder_->createTBAAStructTagNode(meta, meta, 0));
    }
    {
      int alignment = op->type().bits();
      alignment     = 8;
      CHECK_GT(alignment, 0);
      // store_inst->setAlignment(llvm::Align(std::min(alignment, 8)));
    }
    // TODO(fc500110): tbaa AliasAnalysis
    // auto md_tbaa_root      = md_builder_->createTBAARoot("cinn-tbaa");
    // auto md_tbaa_alias_set = md_builder_->createTBAANode("cinn-alias", md_tbaa_root);
    // llvm::MDNode *meta     = md_tbaa_alias_set;
    // store_inst->setMetadata("tbaa", md_builder_->createTBAAStructTagNode(meta, meta, 0));
    return store_inst;
  } else {  // vector store
    Expr dense_strided_ramp = detail::StridedRampBase(op->index(), 1);
    auto ramp_expr          = op->index();
    auto *ramp              = index.As<ir::Ramp>();
    if (dense_strided_ramp.defined()) {  // stride 1
      int alignment = op->type().ElementOf().bits();

      int native_bits  = 512;
      int native_bytes = native_bits / 8;

      alignment = 64;

      int total_lanes = op->type().lanes();
      int step        = native_bits / op->type().ElementOf().bits();

      auto *buffer = Visit(&op->tensor);
      auto *value  = Visit(&op->value);

      // fit the total_lanes in native_lanes(split into multiple native steps)
      for (int offset = 0; offset < total_lanes; offset += step) {
        int lanes   = std::min(step, total_lanes - offset);
        Expr base   = common::AutoSimplify(ramp->base + offset);
        auto *ptr   = CreateBufferPtr(op->type().ElementOf(), buffer, Visit(&base));
        auto *vtype = llvm::VectorType::get(ll_type_of(op->type().ElementOf()), lanes)->getPointerTo();
        llvm::StoreInst *inst =
            b_->CreateAlignedStore(CreateVecSlice(value, offset, lanes), b_->CreatePointerCast(ptr, vtype), alignment);
        return inst;
      }
    }
  }
  return nullptr;
}

llvm::Value *CodeGenLLVM::Visit(const ir::Alloc *op) {
  auto *buffer_op = op->destination.As<ir::_Buffer_>();
  auto *buffer    = GetVar(buffer_op->name);
  CHECK(buffer);

  return buffer;
}

llvm::Value *CodeGenLLVM::Visit(const ir::Free *op) {
  auto *buffer_op = op->destination.As<ir::_Buffer_>();
  CHECK(symbol_table_->Lookup(buffer_op->name));
  symbol_table_->Erase(buffer_op->name);
  return nullptr;
}

llvm::Value *CodeGenLLVM::Visit(const ir::_Range_ *op) { __IR_EMITTER_NOT_IMPLEMENTED(op); }

llvm::Value *CodeGenLLVM::Visit(const ir::_Buffer_ *op) { return GetVar(op->name); }

llvm::Value *CodeGenLLVM::Visit(const ir::_Tensor_ *op) {
  return GetVar(op->name);
  auto *buffer_op = op->buffer.As<ir::_Buffer_>();
  // return (*named_vars_)[buffer_op->name] = Visit(buffer_op);
  if (symbol_table_->Lookup(buffer_op->name)) {
    return Visit(buffer_op);
  }

  return SetVar(buffer_op->name, Visit(buffer_op));
}

llvm::Value *CodeGenLLVM::Visit(const ir::_LoweredFunc_ *op) {
  auto init_function_state = [this]() { alias_vars_.clear(); };
  init_function_state();

  CHECK_EQ(op->alloc_output_buffer_exprs.size(), op->dealloc_output_buffer_exprs.size())
      << "the count of allocation and deallocaton expressions is not match";

  std::vector<Expr> new_body;
  new_body.reserve(op->argument_prepare_exprs.size() + op->alloc_output_buffer_exprs.size() +
                   op->buffer_data_cast_exprs.size() + 1 /*op->body*/ + op->dealloc_output_buffer_exprs.size());

  auto new_body_append = [&new_body](auto &&... v) {
    auto append = [&new_body](auto &&v) {
      if constexpr (std::is_same<const ir::Expr &, decltype(v)>::value) {
        new_body.push_back(v);
      } else {
        new_body.insert(new_body.end(), v.begin(), v.end());
      }
    };
    (append(v), ...);
  };

  new_body_append(op->argument_prepare_exprs,
                  op->alloc_output_buffer_exprs,
                  op->buffer_data_cast_exprs,
                  op->body,
                  op->dealloc_output_buffer_exprs);

  ir::Expr function_body = ir::Block::Make(new_body);

  // Emit Function
  std::vector<llvm::Type *> arg_types = {b_->getInt8PtrTy(), b_->getInt32Ty()};

  llvm::FunctionType *function_type = llvm::FunctionType::get(
      /*Result=*/b_->getVoidTy(),
      /*Params=*/std::move(arg_types),
      /*isVarArg=*/false);
  CHECK(m_->getFunction(op->name) == nullptr) << "function[" << op->name << "] exists";

  llvm::Function *function = llvm::Function::Create(
      /*FunctionType=*/function_type,
      /*LinkageTypes=*/llvm::Function::ExternalLinkage,
      /*Name=*/op->name,
      /*Module=*/m_);
  function->setCallingConv(llvm::CallingConv::C);
  // function->addFnAttr("no-frame-pointer-elim", "false");
  function->setHasUWTable();  // GDB

  std::vector<llvm::Value *> args;
  args.reserve(function->arg_size());
  std::transform(function->arg_begin(), function->arg_end(), std::back_inserter(args), [](auto &arg) {
    return std::addressof(arg);
  });

  llvm::BasicBlock *entry = llvm::BasicBlock::Create(
      /*Context=*/b_->getContext(),
      /*Name=*/"entry",
      /*Parent=*/function,
      /*InsertBefore=*/nullptr);

<<<<<<< HEAD
  b_->SetInsertPoint(entry);
  SetVar("_args", args[0]);

  {
    CHECK_EQ(args.size(), 2UL);
    for (int i = 0; i < 2; i++) {
      auto *argument = llvm::dyn_cast<llvm::Argument>(args[0]);
      CHECK(argument);
      CHECK_EQ(argument->getParent(), b_->GetInsertBlock()->getParent());
    }
  }

  Visit(&function_body);
=======
  SetVar("_args", args[0]);
  b_->SetInsertPoint(entry);
  Visit(&function_body);
  symbol_table_->Erase("_args");
>>>>>>> f79970f8
  RetVoid();

  symbol_table_->Erase("_args");

  CHECK(!llvm::verifyFunction(*function, &llvm::errs())) << "Invalid function detected!\n"
                                                         << "LLVM IR:\n"
                                                         << DumpToString(*function);
  return function;
}

llvm::Value *CodeGenLLVM::Visit(const ir::Let *op) {
  CHECK(op->type().valid());
  auto name = op->symbol.As<ir::_Var_>()->name;
  if (op->symbol.As<ir::_Var_>()->type().is_cpp_handle()) {
    alias_vars_.insert(const_cast<ir::_Var_ *>(op->symbol.As<ir::_Var_>()));
  }
  if (op->body.defined()) {
    SetVar(name, Visit(&op->body));
  } else {
    llvm::AllocaInst *inst = Alloca(CinnTypeToLLVMType(op->type(), m_), nullptr, name);
    auto get_align         = [](int n) {
      int i{0}, r{1};
      while (n > r) {
        r *= 2;
        ++i;
      }
      return r / 8;
    };
    int align_bits = std::max<int>(op->type().bits(), 8);
    int align      = get_align(align_bits);
    inst->setAlignment(llvm::Align(align));
    SetVar(name, inst);
    // SetVar(name, Alloca(CinnTypeToLLVMType(op->type(), m_), nullptr, name));
  }

  return GetVar(name);
}

llvm::Value *CodeGenLLVM::Visit(const ir::Reduce *op) { __IR_EMITTER_NOT_IMPLEMENTED(op); }

llvm::Value *CodeGenLLVM::Visit(const ir::Ramp *op) { __IR_EMITTER_NOT_IMPLEMENTED(op); }

llvm::Value *CodeGenLLVM::Visit(const ir::Broadcast *op) {
  llvm::Value *value    = Visit(&op->value);
  llvm::Constant *undef = llvm::UndefValue::get(llvm::VectorType::get(value->getType(), op->lanes));
  llvm::Constant *zero  = llvm::ConstantInt::get(ll_int32_ty(), 0);
  value                 = b_->CreateInsertElement(undef, value, zero, "broadcast");
#if LLVM_VERSION >= 110
  const llvm::ElementCount elem_count(op->lanes, /*scalable*/ false);
#else
  const int elem_count = op->lanes;
#endif
  llvm::Constant *zeros = llvm::ConstantVector::getSplat(elem_count, zero);
  return b_->CreateShuffleVector(value, undef, zeros, "broadcast_shuffle");
}

llvm::Value *CodeGenLLVM::Visit(const ir::FracOp *op) { __IR_EMITTER_NOT_IMPLEMENTED(op); }

llvm::Value *CodeGenLLVM::Visit(const ir::Power *op) { __IR_EMITTER_NOT_IMPLEMENTED(op); }

llvm::Value *CodeGenLLVM::Visit(const ir::Product *op) {
  auto size = op->operands().size();
  if (size == 0) return nullptr;

  llvm::Value *ret = Visit(&op->operand(0));
  for (int i = 1; i < size; i++) {
    llvm::Value *v = Visit(&op->operand(i));
    if (is_integral_type(op->type())) {
      ret = Mul(ret, v);
    } else {
      ret = FMul(ret, v);
    }
  }

  return ret;
}

llvm::Value *CodeGenLLVM::Visit(const ir::Sum *op) {
  auto size = op->operands().size();
  if (size == 0) return nullptr;

  llvm::Value *ret = Visit(&op->operand(0));
  for (int i = 1; i < size; i++) {
    llvm::Value *v = Visit(&op->operand(i));
    if (is_integral_type(op->type())) {
      ret = Add(ret, v);
    } else {  // float
      ret = FAdd(ret, v);
    }
  }

  return ret;
}

#undef __IR_EMITTER_CINN_NOT_IMPLEMENTED

void CodeGenLLVM::Compile(const lang::Module &module) {
  for (auto &fn : module.functions()) {
    Expr fn_expr(fn);
    Visit(&fn_expr);
  }
}

llvm::Value *CodeGenLLVM::EmitCall_buffer_create(const ir::Call *op) {
  CHECK_EQ(op->read_args.size(), 2UL);
  const ir::_Buffer_ *buffer_arg = op->read_args.front().as_buffer();
  CHECK(buffer_arg);
  return nullptr;
}

llvm::Value *CodeGenLLVM::EmitCall_buffer_malloc(const ir::Call *op) { return nullptr; }

llvm::Value *CodeGenLLVM::EmitCall_get_address(const ir::Call *op) {
  if (auto *read_var = op->read_args.front().as_var()) {
    return GetVar(read_var->name);
  }

  if (auto *read_buf = op->read_args.front().as_buffer()) {
    return GetVar(read_buf->name);
  }
  return nullptr;
}

llvm::Value *CodeGenLLVM::EmitCall_debug_info(const ir::Call *op) {
  auto callee = m_->getFunction(runtime::intrisic::debug_log_repr);
  CHECK_GE(op->read_args.size(), 1UL);
  std::vector<llvm::Value *> args;
  for (auto &arg : op->read_args) {
    args.push_back(Visit(&arg));
  }
  return Call(callee, args, "call debug_info");
}

llvm::Value *CodeGenLLVM::GetVar(const std::string &name, bool lazy) {
  auto symbol = symbol_table_->Lookup(name);
  if (!lazy) {
    CHECK(symbol) << "No var [" << name << "] found";
  }
  return symbol;
}

llvm::Value *CodeGenLLVM::SetVar(const std::string &name, llvm::Value *val) {
  symbol_table_->Insert(name, val);
  CHECK(GetVar(name));
  return val;
}

llvm::FunctionType *CodeGenLLVM::GenFunctionTypeFromCinnFunction(const ir::_LoweredFunc_ *func, bool with_buffer_type) {
  auto func_ret_type = CinnTypeToLLVMType(Void(), m_);
  std::vector<llvm::Type *> arg_types;
  for (auto &arg : func->args) {
    if (arg.is_buffer() && arg.is_var()) {
      alias_vars_.insert(arg.var_arg().get());
    }
    if (arg.is_var()) {
      arg_types.push_back(CinnTypeToLLVMType(arg.var_arg()->type(), m_));
    } else if (arg.is_buffer()) {
      if (with_buffer_type) {
        arg_types.push_back(ll_cinn_buffer_p_ty());
      } else {
        arg_types.push_back(CinnTypeToLLVMType(arg.buffer_arg()->type(), m_));
      }
    }
  }

  return llvm::FunctionType::get(func_ret_type, arg_types, false);
}

llvm::Value *CodeGenLLVM::DenseVectorLoad(const ir::Load *op) {
  auto index = op->index();
  auto *ramp = index.As<ir::Ramp>();
  CHECK(ramp);

  int alignment = op->type().bits();

  // for x86_64
  // TODO(Superjomn) replae this with arch.
  int native_bits  = 512;
  int native_bytes = native_bits / 8;

  alignment = 64;

  int load_lanes   = op->type().lanes();
  int native_lanes = native_bits / op->type().bits();

  std::vector<llvm::Value *> slices;

  llvm::Value *buffer = Visit(&op->tensor);
  buffer->setName("buffer");

  for (int i = 0; i < load_lanes; i += native_lanes) {
    int slice_lanes   = std::min(native_lanes, load_lanes - i);
    auto slice_base   = common::AutoSimplify(ramp->base + i);
    auto slide_stride = Expr(1);
    auto slide_index  = slice_base;

    llvm::Type *slice_type = llvm::VectorType::get(CinnTypeToLLVMType(op->type().ElementOf(), m_), slice_lanes);

    llvm::Value *elt_ptr = CreateBufferPtr(op->type().ElementOf(), buffer, Visit(&slice_base));
    llvm::Value *vec_ptr = b_->CreatePointerCast(elt_ptr, slice_type->getPointerTo(), "get_vec_ptr");

    llvm::Instruction *load_inst = b_->CreateAlignedLoad(vec_ptr, llvm::Align(alignment), "load_vec");

    slices.push_back(load_inst);
  }

  CHECK_EQ(slices.size(), 1UL);

  return slices[0];
}

llvm::Value *CodeGenLLVM::CreateBufferVecPtr(Type t, llvm::Value *buffer, llvm::Value *index) {
  CHECK_GT(t.lanes(), 1) << "type is not a vector type: " << t;
  llvm::PointerType *btype = llvm::dyn_cast<llvm::PointerType>(buffer->getType());
  CHECK(btype);
  llvm::PointerType *ptype = CinnTypeToLLVMType(t, m_)->getPointerTo(btype->getAddressSpace());
  if (btype != ptype) {
    buffer = b_->CreatePointerCast(buffer, ptype);
  }
  return b_->CreateInBoundsGEP(buffer, index);
}

llvm::Value *CodeGenLLVM::CreateBufferPtr(Type t, llvm::Value *buffer, llvm::Value *index) {
  CHECK_EQ(t.lanes(), 1);
  auto *btype = llvm::dyn_cast<llvm::PointerType>(buffer->getType());
  CHECK(btype);
  auto *ptype = CinnTypeToLLVMType(t, m_)->getPointerTo(btype->getAddressSpace());
  CHECK(ptype);
  if (btype != ptype) {
    buffer = b_->CreatePointerCast(buffer, ptype, "pointer_cast");
  }
  return b_->CreateInBoundsGEP(buffer, index, "buffer_ptr");
}

llvm::Value *CodeGenLLVM::CreateVecSlice(llvm::Value *vec, int begin, int lanes) {
  int total_lanes = static_cast<int>(vec->getType()->getVectorNumElements());
  CHECK_LE(begin + lanes, total_lanes);
  if (lanes == total_lanes && begin == 0) return vec;  // full slice
  std::vector<llvm::Constant *> indices;
  for (int i = 0; i < lanes; ++i) {
    indices.push_back(ll_const_int32(begin + i));
  }
  llvm::Constant *undef = llvm::UndefValue::get(vec->getType());
  return b_->CreateShuffleVector(vec, undef, llvm::ConstantVector::get(indices));
}

void CodeGenLLVM::InitTarget(const Target &target) {
  switch (target.arch) {
    case Target::Arch::X86:
      if (target.bits == Target::Bit::k32) {
        naive_vec_alignment_ = 256;
      } else if (target.bits == Target::Bit::k64) {
        naive_vec_alignment_ = 512;
      } else {
        LOG(FATAL) << "get unknown bits";
      }
      break;
    case Target::Arch::ARM:
      naive_vec_alignment_ = 128;
      break;
    case Target::Arch::NVGPU:
      naive_vec_alignment_ = 128;
      break;
    case Target::Arch::Unk:
      LOG(FATAL) << "unknown Arch found";
      break;
  }
}

bool LLVM_WillVarLowerAsPointer(const std::string &var_name) {
  return var_name == "_args" || utils::Endswith(var_name, "__ptr");
}

}  // namespace backends
}  // namespace cinn<|MERGE_RESOLUTION|>--- conflicted
+++ resolved
@@ -882,33 +882,12 @@
       /*Parent=*/function,
       /*InsertBefore=*/nullptr);
 
-<<<<<<< HEAD
-  b_->SetInsertPoint(entry);
-  SetVar("_args", args[0]);
-
-  {
-    CHECK_EQ(args.size(), 2UL);
-    for (int i = 0; i < 2; i++) {
-      auto *argument = llvm::dyn_cast<llvm::Argument>(args[0]);
-      CHECK(argument);
-      CHECK_EQ(argument->getParent(), b_->GetInsertBlock()->getParent());
-    }
-  }
-
-  Visit(&function_body);
-=======
   SetVar("_args", args[0]);
   b_->SetInsertPoint(entry);
   Visit(&function_body);
   symbol_table_->Erase("_args");
->>>>>>> f79970f8
   RetVoid();
 
-  symbol_table_->Erase("_args");
-
-  CHECK(!llvm::verifyFunction(*function, &llvm::errs())) << "Invalid function detected!\n"
-                                                         << "LLVM IR:\n"
-                                                         << DumpToString(*function);
   return function;
 }
 
