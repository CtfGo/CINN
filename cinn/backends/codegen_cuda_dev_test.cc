#include "cinn/backends/codegen_cuda_dev.h"

#include <gtest/gtest.h>
#include <stdlib.h>

#include <tuple>
#include <vector>

#include "cinn/backends/codegen_cuda_host.h"
#include "cinn/backends/codegen_cuda_util.h"
#include "cinn/backends/cuda_util.h"
#include "cinn/backends/extern_func_jit_register.h"
#include "cinn/backends/llvm/execution_engine.h"
#include "cinn/backends/llvm/simple_jit.h"
#include "cinn/backends/nvrtc_util.h"
#include "cinn/cinn.h"
#include "cinn/common/cuda_test_helper.h"
#include "cinn/common/ir_util.h"
#include "cinn/common/test_helper.h"
#include "cinn/ir/ir_printer.h"
#include "cinn/runtime/cpu/use_extern_funcs.h"
#include "cinn/runtime/cuda/cuda_module.h"
#include "cinn/runtime/cuda/cuda_util.h"
#include "cinn/runtime/use_extern_funcs.h"

namespace cinn {
namespace backends {

std::tuple<CUdeviceptr, CUdeviceptr, CUdeviceptr, std::vector<float>, std::vector<float>, std::vector<float>>
CreateNVMemory(int M, int N) {
  CUDA_CALL(cudaDeviceSynchronize());

  CUdeviceptr Ad, Bd, Cd;
  cuMemAlloc(&Ad, M * N * sizeof(float));
  cuMemAlloc(&Bd, M * N * sizeof(float));
  cuMemAlloc(&Cd, M * N * sizeof(float));

  int num_elements = M * N;

  std::vector<float> host_data1(num_elements, 0);
  std::vector<float> host_data2(num_elements, 0);
  std::vector<float> host_data3(num_elements, 0);
  for (float& v : host_data1) v = static_cast<float>(rand()) / INT_MAX;  // NOLINT
  for (float& v : host_data2) v = static_cast<float>(rand()) / INT_MAX;  // NOLINT

  CUDA_CALL(
      cudaMemcpy(reinterpret_cast<void*>(Ad), host_data1.data(), num_elements * sizeof(float), cudaMemcpyHostToDevice));
  CUDA_CALL(
      cudaMemcpy(reinterpret_cast<void*>(Bd), host_data2.data(), num_elements * sizeof(float), cudaMemcpyHostToDevice));

  return std::make_tuple(Ad, Bd, Cd, host_data1, host_data2, host_data3);
}

TEST(CodeGenCUDA, basic) {
  Expr M(1);
  Expr N(200);

  Target target;

  Placeholder<float> A("A", {M, N});
  Placeholder<float> B("B", {M, N});

  auto C = Compute(
      {M, N}, [&](Var i, Var j) { return A(i, j) * B(i, j); }, "C");

  auto stages = CreateStages({C});

  stages[C]->Bind(0, "blockIdx.x");
  stages[C]->Bind(1, "threadIdx.x");

  CodeGenCUDA_Dev codegen(target);

  auto func = Lower("elementwise_add", stages, {A, B, C});

  auto compiled = codegen.Compile(func);

  std::cout << compiled << std::endl;
}

TEST(CodeGenCUDA, Module_output) {
  Expr M(100);
  Expr N(200);

  Target target;

  Placeholder<float> A("A", {M, N});
  Placeholder<float> B("B", {M, N});

  auto C = Compute(
      {M, N}, [&](Var i, Var j) { return A(i, j) * B(i, j); }, "C");

  auto stages = CreateStages({C});

  stages[C]->Bind(0, "blockIdx.x");
  stages[C]->Bind(1, "threadIdx.x");

  CodeGenCUDA_Dev codegen(target);

  auto func = Lower("elementwise_add", stages, {A, B, C});

  Module::Builder builder("module", target);
  builder.AddFunction(func);

  Outputs outputs;
  outputs = outputs.cuda_source("_generated1.cu");
  codegen.Compile(builder.Build(), outputs);
}

TEST(CodeGenCUDA2, compile_run_jit2) {
  Expr M(100);
  Expr N(200);

  Target target;

  Placeholder<float> A("X", {M, N});
  Placeholder<float> B("Y", {M, N});

  auto C = Compute(
      {M, N}, [&](Var i, Var j) { return A(i, j) * B(i, j); }, "C");

  auto stages = CreateStages({C});
  std::vector<ir::Tensor> readers{C};
  auto B_cache = stages[B]->CacheRead2("local", readers, stages);
  stages[B_cache]->Split(0, 10);
  stages[C]->Split(0, 10);
  stages[B_cache]->Bind(0, "blockIdx.x");
  stages[B_cache]->Bind(1, "threadIdx.x");
  stages[C]->Bind(0, "blockIdx.x");
  stages[C]->Bind(1, "threadIdx.x");
  stages[B_cache]->SyncThreads({C}, stages);
  stages[B_cache]->ComputeAt2(stages[C], 0);
  CodeGenCUDA_Dev codegen(target);

  auto func = Lower("elementwise_add3", stages, {A, B, C});

  Module::Builder builder("module", target);
  builder.AddFunction(func);

  auto source_code = codegen.Compile(builder.Build());

  LOG(INFO) << "compiled CacheRead2 sync code:\n\n\n" << source_code;

  std::string source_target = R"ROC(
extern "C" {

#include "cinn_cuda_runtime_source.cuh"

#ifdef __CUDACC_RTC__
typedef int int32_t;
typedef char int8_t;
#endif



__global__
void elementwise_add3(const float* __restrict__ X, const float* __restrict__ Y, float* __restrict__ C)
{
  float _Y_read_cache [ ((1 * (((1 * 100) * 200) / 10)) / 10) ];
  float* Y_read_cache = _Y_read_cache;
  if ((blockIdx.x < 10)) {
  {
    if ((threadIdx.x < 10)) {
      for (int32_t j = 0; j < 200; j += 1) {
        Y_read_cache[j] = Y[((2000 * blockIdx.x) + ((200 * threadIdx.x) + j))];
      };
    };
    __syncthreads();
    if ((threadIdx.x < 10)) {
      for (int32_t j = 0; j < 200; j += 1) {
        C[((2000 * blockIdx.x) + ((200 * threadIdx.x) + j))] = (X[((2000 * blockIdx.x) + ((200 * threadIdx.x) + j))] * Y_read_cache[j]);
      };
    };
  }
  };
}

}
)ROC";
  ASSERT_EQ(utils::Trim(source_target), source_code);

  using runtime::cuda::CUDAModule;

  backends::NVRTC_Compiler compiler;

  auto ptx = compiler(source_code);
  CHECK(!ptx.empty());

  CUDAModule cuda_module(ptx, CUDAModule::Kind::PTX);

  auto [Ad, Bd, Cd, host_data1, host_data2, host_data3] = CreateNVMemory(M.as_int32(), N.as_int32());

  // launch the kernel

  void* args[] = {&Ad, &Bd, &Cd};

  dim3 grid(10, 1, 1);
  dim3 block(10, 1, 1);
  cuda_module.LaunchKernel(0, "elementwise_add3", grid, block, args);

  CUDA_CALL(cudaMemcpy(host_data3.data(),
                       reinterpret_cast<void*>(Cd),
                       M.as_int32() * N.as_int32() * sizeof(float),
                       cudaMemcpyDeviceToHost));

  for (int i = 0; i < M.as_int32(); i++) {
    for (int j = 0; j < N.as_int32(); j++) {
      int offset = i * N.as_int32() + j;
      EXPECT_NEAR(host_data3[offset], host_data1[offset] * host_data2[offset], 1e-5);
    }
  }
}

TEST(CodeGenCUDA, compile_run_jit) {
  Expr M(100);
  Expr N(200);

  Target target;

  Placeholder<float> A("A", {M, N});
  Placeholder<float> B("B", {M, N});

  auto C = Compute(
      {M, N}, [&](Var i, Var j) { return A(i, j) * B(i, j); }, "C");

  auto stages = CreateStages({C});
  std::vector<ir::Tensor> readers{C};
  auto B_cache = stages[B]->CacheRead2("local", readers, stages);
  stages[B_cache]->Bind(0, "blockIdx.x");
  stages[B_cache]->Bind(1, "threadIdx.x");
  stages[C]->Bind(0, "blockIdx.x");
  stages[C]->Bind(1, "threadIdx.x");
  stages[B_cache]->SyncThreads({C}, stages);
  CodeGenCUDA_Dev codegen(target);

  auto func = Lower("elementwise_add", stages, {A, B, C});

  Module::Builder builder("module", target);
  builder.AddFunction(func);

  auto source_code = codegen.Compile(builder.Build());

  LOG(INFO) << "compiled CacheRead2 code:\n\n\n" << source_code;

  std::string source_target = R"ROC(
extern "C" {

#include "cinn_cuda_runtime_source.cuh"

#ifdef __CUDACC_RTC__
typedef int int32_t;
typedef char int8_t;
#endif



__global__
void elementwise_add(const float* __restrict__ A, const float* __restrict__ B, float* __restrict__ C)
{
  float _B_read_cache [ ((1 * (((1 * 100) * 200) / 100)) / 200) ];
  float* B_read_cache = _B_read_cache;
  if ((blockIdx.x < 100)) {
    if ((threadIdx.x < 200)) {
      B_read_cache[0] = B[((200 * blockIdx.x) + threadIdx.x)];
    };
  };
  __syncthreads();
  if ((blockIdx.x < 100)) {
    if ((threadIdx.x < 200)) {
      C[((200 * blockIdx.x) + threadIdx.x)] = (A[((200 * blockIdx.x) + threadIdx.x)] * B_read_cache[0]);
    };
  };
}

}
)ROC";
  ASSERT_EQ(utils::Trim(source_target), source_code);

  // compile the code
  using runtime::cuda::CUDAModule;

  backends::NVRTC_Compiler compiler;

  auto ptx = compiler(source_code);
  CHECK(!ptx.empty());

  CUDAModule cuda_module(ptx, CUDAModule::Kind::PTX);

  auto [Ad, Bd, Cd, host_data1, host_data2, host_data3] = CreateNVMemory(M.as_int32(), N.as_int32());

  // launch the kernel

  void* args[] = {&Ad, &Bd, &Cd};

  dim3 grid(M.as_int32(), 1, 1);
  dim3 block(N.as_int32(), 1, 1);
  cuda_module.LaunchKernel(0, "elementwise_add", grid, block, args);

  CUDA_CALL(cudaMemcpy(host_data3.data(),
                       reinterpret_cast<void*>(Cd),
                       M.as_int32() * N.as_int32() * sizeof(float),
                       cudaMemcpyDeviceToHost));

  for (int i = 0; i < M.as_int32(); i++) {
    for (int j = 0; j < N.as_int32(); j++) {
      int offset = i * N.as_int32() + j;
      EXPECT_NEAR(host_data3[offset], host_data1[offset] * host_data2[offset], 1e-5);
    }
  }
}

TEST(CodeGenCUDA3, compile_run_jit3) {
  Expr M(32);
  Expr N(32);
  Expr K(32);

  Target target = common::DefaultNVGPUTarget();

  Placeholder<float> A("A1", {M, K});
  Placeholder<float> B("B1", {N, K});

  auto k1 = Var(K.as_int32(), "k1");
  auto CC = Compute(
      {M, N}, [&](Var i, Var j) { return ReduceSum(A(i, k1) * B(j, k1), {k1}); }, "C1");

  auto stages = CreateStages({CC});
  std::vector<ir::Tensor> readers{CC};

  auto C = stages[CC]->CacheWrite2("local", stages);

  stages[C]->Split(1, 2);
  stages[C]->Bind(0, "blockIdx.x");
  stages[C]->Bind(1, "threadIdx.x");

  stages[CC]->Split(1, 2);
  stages[CC]->Bind(0, "blockIdx.x");
  stages[CC]->Bind(1, "threadIdx.x");

  CodeGenCUDA_Dev codegen(target);

  auto func = Lower("mul_cache_write", stages, {A, B, C}, {}, {}, nullptr, target);

  Module::Builder builder("module", target);
  builder.AddFunction(func);

  auto source_code = codegen.Compile(builder.Build());

  LOG(INFO) << "compiled CacheWrite+InitReduce code:\n\n\n" << source_code;

  std::string source_target = R"ROC(
extern "C" {

#include "cinn_cuda_runtime_source.cuh"

#ifdef __CUDACC_RTC__
typedef int int32_t;
typedef char int8_t;
#endif



__global__
void mul_cache_write(const float* __restrict__ A1, const float* __restrict__ B1, float* __restrict__ C1)
{
  float _C1_cache_write_out [ ((1 * (((1 * 32) * 32) / 32)) / 16) ];
  float* C1_cache_write_out = _C1_cache_write_out;
  float* C1_cache_write_out__reduce_init = _C1_cache_write_out;
  if ((blockIdx.x < 32)) {
  {
    if ((threadIdx.x < 16)) {
    {
      for (int32_t j_inner = 0; j_inner < 2; j_inner += 1) {
        C1_cache_write_out__reduce_init[j_inner] = 0;
        for (int32_t k1 = 0; k1 < 32; k1 += 1) {
          C1_cache_write_out[j_inner] = (C1_cache_write_out[j_inner] + (A1[((32 * blockIdx.x) + k1)] * B1[((32 * j_inner) + ((64 * threadIdx.x) + k1))]));
        };
      };
    }
    };
  }
  };
  if ((blockIdx.x < 32)) {
  {
    if ((threadIdx.x < 16)) {
    {
      for (int32_t j_inner = 0; j_inner < 2; j_inner += 1) {
        C1[((32 * blockIdx.x) + ((2 * threadIdx.x) + j_inner))] = C1_cache_write_out[j_inner];
      };
    }
    };
  }
  };
}

}
)ROC";
  ASSERT_EQ(utils::Trim(source_target), source_code);

  using runtime::cuda::CUDAModule;

  backends::NVRTC_Compiler compiler;

  auto ptx = compiler(source_code);
  CHECK(!ptx.empty());

  CUDAModule cuda_module(ptx, CUDAModule::Kind::PTX);

  auto [Ad, Bd, Cd, host_data1, host_data2, host_data3] = CreateNVMemory(M.as_int32(), N.as_int32());

  // launch the kernel

  void* args[] = {&Ad, &Bd, &Cd};

  dim3 grid(32, 1, 1);
  dim3 block(16, 1, 1);
  cuda_module.LaunchKernel(0, "mul_cache_write", grid, block, args);

  CUDA_CALL(cudaMemcpy(host_data3.data(),
                       reinterpret_cast<void*>(Cd),
                       M.as_int32() * N.as_int32() * sizeof(float),
                       cudaMemcpyDeviceToHost));
  std::vector<float> res(1024, 0.0);
  for (int i = 0; i < M.as_int32(); i++) {
    for (int j = 0; j < N.as_int32(); j++) {
      for (int k = 0; k < N.as_int32(); k++) {
        res[i * 32 + j] += host_data1[i * 32 + k] * host_data2[j * 32 + k];
      }
      int offset = i * 32 + j;
      EXPECT_NEAR(host_data3[offset], res[offset], 1e-3);
    }
  }
}

class ElementwiseTester {
 public:
  Expr N{212};
  Var M{"M"};

  explicit ElementwiseTester(const std::string& fn_name) : fn_name_(fn_name) {}

  std::tuple<Placeholder<float>, Placeholder<float>, ir::Tensor> BuildNet() {
    Target target;

    Placeholder<float> A("A", {M, N});
    Placeholder<float> B("B", {M, N});

    auto C = Compute(
        {M, N}, [&](Var i, Var j) { return A(i, j) * B(i, j); }, "C");

    return std::make_tuple(A, B, C);
  }

  void Test(Placeholder<float>& A,  // NOLINT
            Placeholder<float>& B,  // NOLINT
            ir::Tensor& C,          // NOLINT
            std::vector<int> grid_sizes,
            std::vector<int> block_sizes) {
    Var M("M");
    auto stages = CreateStages({A, B, C});
    auto func   = Lower(fn_name_, stages, {A, B, C}, {M});
    LOG(INFO) << "func:\n" << func;

    Target target;
    Module::Builder builder("module", target);
    builder.AddFunction(func);

    CodeGenCUDA_Dev codegen(target);
    auto source_code = codegen.Compile(builder.Build());

    LOG(INFO) << "compiled code:\n\n\n" << source_code;

    // compile the code
    using runtime::cuda::CUDAModule;

    backends::NVRTC_Compiler compiler;

    auto ptx = compiler(source_code);
    CHECK(!ptx.empty());

    CUDAModule cuda_module(ptx, CUDAModule::Kind::PTX);

    // launch the kernel

    const int m            = N.as_int32();
    const int num_elements = m * N.as_int32();
    const int bytes        = num_elements * sizeof(float);

    CUdeviceptr Ad, Bd, Cd;
    cuMemAlloc(&Ad, bytes);
    cuMemAlloc(&Bd, bytes);
    cuMemAlloc(&Cd, bytes);

    std::vector<float> host_data1(num_elements, 0);
    std::vector<float> host_data2(num_elements, 0);
    std::vector<float> host_data3(num_elements, 0);
    for (int i = 0; i < num_elements; i++) {
      host_data1[i] = (rand() * 1.f) / INT_MAX;  // NOLINT
      host_data2[i] = (rand() * 1.f) / INT_MAX;  // NOLINT
    }

    CUDA_CALL(cudaMemcpy(
        reinterpret_cast<void*>(Ad), host_data1.data(), num_elements * sizeof(float), cudaMemcpyHostToDevice));
    CUDA_CALL(cudaMemcpy(
        reinterpret_cast<void*>(Bd), host_data2.data(), num_elements * sizeof(float), cudaMemcpyHostToDevice));

    void* args[] = {const_cast<int*>(&m), &Ad, &Bd, &Cd};

    dim3 grid(1, 1, 1);
    dim3 block(1, 1, 1);
    if (grid_sizes.size() >= 1) {
      grid.x = grid_sizes[0];
    }
    if (grid_sizes.size() >= 2) {
      grid.y = grid_sizes[1];
    }
    if (grid_sizes.size() >= 3) {
      grid.z = grid_sizes[2];
    }
    if (block_sizes.size() >= 1) {
      block.x = block_sizes[0];
    }
    if (block_sizes.size() >= 2) {
      block.x = block_sizes[1];
    }
    if (block_sizes.size() >= 3) {
      block.x = block_sizes[2];
    }

    cuda_module.LaunchKernel(0, fn_name_, grid, block, args);

    CUDA_CALL(cudaMemcpy(
        host_data3.data(), reinterpret_cast<void*>(Cd), num_elements * sizeof(float), cudaMemcpyDeviceToHost));

    for (int i = 0; i < m; i++) {
      for (int j = 0; j < N.as_int32(); j++) {
        int offset = i * N.as_int32() + j;
        if (i == 0 && j < 10) {
          LOG(INFO) << host_data3[offset];
        }
        EXPECT_NEAR(host_data3[offset], host_data1[offset] * host_data2[offset], 1e-5);
      }
    }

    CUDA_CALL(cudaFree(reinterpret_cast<void*>(Ad)))
    CUDA_CALL(cudaFree(reinterpret_cast<void*>(Bd)))
    CUDA_CALL(cudaFree(reinterpret_cast<void*>(Cd)))
  }

 private:
  std::string fn_name_;
};

TEST(CodeGenCUDA, jit_dynamic_shape0) {
  ElementwiseTester tester("elementwise_base");
  auto [A, B, C] = tester.BuildNet();  // NOLINT

  auto stages = CreateStages({C});

  auto [M_outer, M_inner] = stages[C]->Split(0, 32);  // M/32, 32 NOLINT
  stages[C]->Reorder({
      M_inner,
      stages[C]->axis(2),
      M_outer,
  });

  stages[C]->Bind(0, "blockIdx.x");
  stages[C]->Bind(1, "threadIdx.x");

  tester.Test(A, B, C, {32}, {tester.N.as_int32()});
}

TEST(CodeGenCUDA, jit_dynamic_shape1) {
  ElementwiseTester tester("elementwise1");
  auto [A, B, C] = tester.BuildNet();  // NOLINT

  auto stages = CreateStages({C});

  auto [M_outer, M_inner] = stages[C]->Split(0, 32);  // M/32, 32 NOLINT
  auto [N_outer, N_inner] = stages[C]->Split(2, 32);  // M/32, 32 NOLINT
  stages[C]->Reorder({
      M_inner,
      N_inner,
      M_outer,
      N_outer,
  });

  stages[C]->Bind(0, "blockIdx.x");
  stages[C]->Bind(1, "threadIdx.x");

  tester.Test(A, B, C, {32}, {32});
}

TEST(CodeGenCUDA, jit_dynamic_shape2) {
  ElementwiseTester tester("elementwise2");

  auto [A, B, C] = tester.BuildNet();  // NOLINT

  auto stages = CreateStages({C});

  auto [M_outer, M_inner] = stages[C]->Split(0, 32);  // M/32, 32 NOLINT
  auto [N_outer, N_inner] = stages[C]->Split(2, 3);   // M/32, 32 NOLINT
  stages[C]->Reorder({
      M_inner,
      N_inner,
      M_outer,
      N_outer,
  });

  stages[C]->Bind(0, "blockIdx.x");
  stages[C]->Bind(1, "threadIdx.x");

  tester.Test(A, B, C, {32}, {3});
}

TEST(CodeGenCUDA, jit_host_call_cuda_kernel) {
  auto [Ad, Bd, Cd, host_data1, host_data2, host_data3] = CreateNVMemory(100, 200);

  ElementwiseTester tester("elementwise_host_test");
  auto [A, B, C] = tester.BuildNet();  // NOLINT
  auto stages    = CreateStages({C});

  auto [M_outer, M_inner] = stages[C]->Split(0, 32);  // M/32, 32 NOLINT
  auto [N_outer, N_inner] = stages[C]->Split(2, 3);   // M/32, 32 NOLINT
  stages[C]->Reorder({
      M_inner,
      N_inner,
      M_outer,
      N_outer,
  });

  stages[C]->Bind(0, "blockIdx.x");
  stages[C]->Bind(1, "threadIdx.x");

  Var M("M");
  auto func = Lower("fn", stages, {A, B, C}, {M});

  LOG(INFO) << "func:\n" << func;

  Target target;
  Module::Builder builder("module", target);
  builder.AddFunction(func);

  auto module = builder.Build();
  Expr expr(module);

  auto [host_module, device_module] = SplitCudaAndHostModule(module);  // NOLINT
  for (auto& func : host_module.functions()) {
    LOG(INFO) << "host:\n" << func;
  }

  for (auto& func : device_module.functions()) {
    LOG(INFO) << "device:\n" << func;
  }

  void* fn_kernel;
  void* stream = nullptr;

  // compile with device
  CodeGenCUDA_Dev codegen(target);
  auto source_code = codegen.Compile(builder.Build());

  LOG(INFO) << "compiled code:\n\n\n" << source_code;

  using runtime::cuda::CUDAModule;

  backends::NVRTC_Compiler compiler;

  auto ptx = compiler(source_code);
  CHECK(!ptx.empty());

  CUDAModule cuda_module(ptx, CUDAModule::Kind::PTX);
  fn_kernel = cuda_module.GetFunction(0, "fn");
  CHECK(fn_kernel);

  LOG(INFO) << "fn_kernel: " << fn_kernel;

  RuntimeSymbolRegistry::Global().RegisterFn("fn_kernel_ptr_", reinterpret_cast<void*>(&fn_kernel));
  RuntimeSymbolRegistry::Global().RegisterVar("fn_kernel_stream_ptr_", stream);

  // compile host
  {
    auto jit = SimpleJIT::Create();
    jit->Link<CodeGenCUDA_Host>(host_module);

    auto fn_ptr = jit->Lookup("fn");
    CHECK(fn_ptr);

    Expr M(100);
    Expr N(200);

    cinn_buffer_t* A_buf =
        cinn_buffer_new(cinn_x86_device, cinn_float32_t(), std::vector<int>{{M.as_int32(), N.as_int32()}});
    cinn_buffer_t* B_buf =
        cinn_buffer_new(cinn_x86_device, cinn_float32_t(), std::vector<int>{{M.as_int32(), N.as_int32()}});
    cinn_buffer_t* C_buf =
        cinn_buffer_new(cinn_x86_device, cinn_float32_t(), std::vector<int>{{M.as_int32(), N.as_int32()}});

    A_buf->memory = reinterpret_cast<uint8_t*>(Ad);
    B_buf->memory = reinterpret_cast<uint8_t*>(Bd);
    C_buf->memory = reinterpret_cast<uint8_t*>(Cd);

    CUDA_CALL(cudaDeviceSynchronize());

    // call the kernel
    auto comp = reinterpret_cast<void (*)(cinn_pod_value_t*, int)>(fn_ptr);

    auto args = common::ArgsBuilder().Add(M.as_int32()).Add(A_buf).Add(B_buf).Add(C_buf).Build();

    comp(args.data(), args.size());

    CUDA_CALL(cudaDeviceSynchronize());

    CUDA_CALL(cudaMemcpy(host_data3.data(),
                         reinterpret_cast<void*>(Cd),
                         M.as_int32() * N.as_int32() * sizeof(float),
                         cudaMemcpyDeviceToHost));

    for (int i = 0; i < M.as_int32(); i++) {
      for (int j = 0; j < N.as_int32(); j++) {
        int offset = i * N.as_int32() + j;
        if (i == 0 && j < 4) {
          LOG(INFO) << host_data3[offset];
        }
        ASSERT_NEAR(host_data3[offset], host_data1[offset] * host_data2[offset], 1e-5);
      }
    }
  }
}

TEST(depthwise_conv, test) {
  const int batch       = 4;
  const int in_channel  = 3;
  const int in_height   = 40;
  const int in_width    = 40;
  const int filter_size = 4;

  const int pad_left   = 3;
  const int pad_right  = 3;
  const int pad_top    = 3;
  const int pad_bottom = 3;
  const int stride     = 1;

  const int height_padded = in_height + pad_top + pad_bottom;
  const int width_padded  = in_width + pad_left + pad_right;

  const int out_channel = in_channel;
  const int out_height  = height_padded - filter_size;
  const int out_width   = width_padded - filter_size;

  Placeholder<float> input("input", {Expr(batch), Expr(in_channel), Expr(in_height), Expr(in_width)});
  Placeholder<float> filter("filter", {Expr(in_channel), Expr(in_channel), Expr(filter_size), Expr(filter_size)});

  auto padded_input = Compute(
      {Expr(batch), Expr(in_channel), Expr(height_padded), Expr(width_padded)},
      [=](Expr b, Expr c, Expr i, Expr j) {
        return common::select(common::and_all({
                                  i >= pad_top,
                                  i - pad_top < in_height,
                                  j >= pad_left,
                                  j - pad_left < in_width,
                              }),
                              input(b, c, i, j),  // true value
                              Expr(0.f)           // false value
        );                                        // NOLINT
      },
      "padded_input");

  Var di(Expr(filter_size), "di");
  Var dj(Expr(filter_size), "dj");

  // cache
  auto IS = Compute(
      padded_input->shape,
      [=](Expr b, Expr c, Expr i, Expr j) -> Expr { return padded_input(b, c, i, j); },
      "cache_paded_input");
  auto FS = Compute(
      ir::Tensor(filter)->shape,
      [=](Expr c0, Expr c1, Expr w, Expr h) -> Expr { return filter(c0, c1, w, h); },
      "cache_filter");

  auto output = Compute(
      {Expr(batch), Expr(in_channel), Expr(out_height), Expr(out_width)},
      [=](Var b, Var c, Var i, Var j) -> Expr {
        auto expr = IS(b, c, i * stride + di, j * stride + dj) * FS(c, c, di, dj);
        return lang::ReduceSum(expr, {di, dj});
      },
      "output");

  auto stages = CreateStages({output});

  stages[padded_input]->ComputeInline();

  stages[output]->Fuse(0, 1);
  stages[output]->Fuse(0, 1);
  stages[output]->Split(0, 20);

  auto fn = Lower("fn", stages, {input, filter, IS, FS, output});

  LOG(INFO) << "fn:\n" << fn;
}

TEST(Conv, basic) {
  Expr batch(256);
  Expr in_channel(256);
  Expr out_channel(512);
  Expr in_size(14);
  Expr pad(1);
  Expr kernel(3);
  Expr stride(1);
  Expr out_size = (in_size - kernel + 2 * pad) / stride + 1;

  Placeholder<float> A("A", {in_size, in_size, in_channel, batch});
  Placeholder<float> W("W", {kernel, kernel, in_channel, out_channel});

  auto Apad = Compute(
      {in_size + 2 * pad, in_size + 2 * pad, in_channel, batch},
      [=](Expr yy, Expr xx, Expr cc, Expr nn) -> Expr {
        return common::select(common::and_all({yy >= pad, yy - pad < in_size, xx >= pad, xx - pad < in_size}),
                              A(yy - pad, xx - pad, cc, nn),
                              common::make_const(Float(32), 0));
      },
      "Apad");

  Var rc(in_channel, "rc");
  Var ry(kernel, "ry");
  Var rx(kernel, "rx");

  auto B = Compute(
      {out_size, out_size, out_channel, batch},
      [=](Expr yy, Expr xx, Expr ff, Expr nn) -> Expr {
        return lang::ReduceSum(Apad(yy * stride + ry, xx * stride + rx, rc, nn) * W(ry, rx, rc, ff), {rc, ry, rx});
      },
      "B");

  auto stages = CreateStages({A, W, Apad, B});
  stages[Apad]->ComputeInline();
  std::vector<ir::Tensor> temp;
  auto B_cache = stages[B]->CacheRead2("shared", temp, stages);

  auto fn = Lower("fn", stages, {A, W, B, B_cache});

  LOG(INFO) << "fn:\n" << fn;
}

TEST(elementwise_add1, share_local_cache) {
  Expr M(100);
  Expr N(200);
  Expr K(300);
  Expr P(400);

  Placeholder<float> A("A", {M, N});
  Placeholder<float> B("B", {M, N});

  auto C = Compute(
      {M, N}, [&](Expr i, Expr j) { return A(i, j) + B(i, j); }, "C");

  auto stages = CreateStages({C});

  std::vector<ir::Tensor> temp{C};
  auto AA = stages[A]->CacheRead2("local", temp, stages);
  auto AL = stages[AA]->CacheRead2("local", temp, stages);
  // NOTE here, the CC replace the C as the output the function.
  stages[C]->Bind(0, "blockIdx.x");
  stages[C]->Bind(1, "threadIdx.x");
  stages[AA]->Bind(0, "blockIdx.x");
  stages[AA]->Bind(1, "threadIdx.x");
  stages[AL]->ComputeAt2(stages[C], 1);

  Module::Builder builder("gpu_module", common::DefaultNVGPUTarget());

  auto fn = Lower("elementwise_add1", stages, {A, B, C});

  builder.AddFunction(fn);
  auto module = builder.Build();

  // compile with device code
  CodeGenCUDA_Dev codegen(common::DefaultNVGPUTarget());
  auto source_code = codegen.Compile(builder.Build());

  backends::NVRTC_Compiler compiler;

  common::CudaModuleTester tester;
  tester.Compile(module);

  auto* A_host        = common::BufferBuilder(Float(32), {M.as_int32(), N.as_int32()}).set_random().Build();
  auto* B_host        = common::BufferBuilder(Float(32), {M.as_int32(), N.as_int32()}).set_random().Build();
  auto* C_host        = common::BufferBuilder(Float(32), {M.as_int32(), N.as_int32()}).set_zero().Build();
  auto* C_target_host = common::BufferBuilder(Float(32), {M.as_int32(), N.as_int32()}).set_zero().Build();

  auto* A_dev = tester.CreateDeviceBuffer(A_host);
  auto* B_dev = tester.CreateDeviceBuffer(B_host);
  auto* C_dev = tester.CreateDeviceBuffer(C_host);

  cinn_buffer_t* dev_bufs[3];
  for (int i = 0; i < 3; i++) dev_bufs[i] = new cinn_buffer_t;
  dev_bufs[0]->memory = reinterpret_cast<uint8_t*>(A_dev);
  dev_bufs[1]->memory = reinterpret_cast<uint8_t*>(B_dev);
  dev_bufs[2]->memory = reinterpret_cast<uint8_t*>(C_dev);
  auto args           = common::ArgsBuilder().Add(dev_bufs[0]).Add(dev_bufs[1]).Add(dev_bufs[2]).Build();

  CUDA_CALL(cudaDeviceSynchronize());
  tester("elementwise_add1", args.data(), args.size());
  CUDA_CALL(cudaDeviceSynchronize());

  CUDA_CALL(cudaMemcpy(reinterpret_cast<void*>(C_target_host->memory),
                       C_dev,
                       C_target_host->num_elements() * sizeof(float),
                       cudaMemcpyDeviceToHost));

  auto* C_target_mem = reinterpret_cast<float*>(C_target_host->memory);
  auto* A_mem        = reinterpret_cast<float*>(A_host->memory);
  auto* B_mem        = reinterpret_cast<float*>(B_host->memory);
  for (int i = 0; i < C_target_host->num_elements(); i++) {
    if ((C_target_mem[i] - A_mem[i] - B_mem[i]) > 0.0001 || (C_target_mem[i] - A_mem[i] - B_mem[i]) < -0.0001) {
      LOG(INFO) << "The target should be: " << C_target_mem[i] << ", but result is: " << A_mem[i] + B_mem[i];
    }
    ASSERT_NEAR(C_target_mem[i], A_mem[i] + B_mem[i], 1e-3);
  }

  cuMemFree(reinterpret_cast<CUdeviceptr>(A_dev));
  cuMemFree(reinterpret_cast<CUdeviceptr>(B_dev));
  cuMemFree(reinterpret_cast<CUdeviceptr>(C_dev));
}

TEST(elementwise_add0, share_local_cache) {
  Expr M(100);
  Expr N(20);

  Placeholder<float> A("A", {M, N});
  Placeholder<float> B("B", {M, N});

  auto C = Compute(
      {M, N}, [&](Expr i, Expr j) { return A(i, j) + B(i, j); }, "C");

  auto stages = CreateStages({C});

  auto CC = stages[C]->CacheWrite2("local", stages);
  std::vector<ir::Tensor> temp{C};
  auto AA = stages[A]->CacheRead2("shared", temp, stages);
  // NOTE here, the CC replace the C as the output the function.

  stages[CC]->Bind(0, "blockIdx.x");
  stages[CC]->Bind(1, "threadIdx.x");

  stages[C]->Bind(0, "blockIdx.x");
  stages[C]->Bind(1, "threadIdx.x");

  stages[AA]->Bind(0, "blockIdx.x");
  stages[AA]->Bind(1, "threadIdx.x");

  Module::Builder builder("gpu_module", common::DefaultNVGPUTarget());

  auto fn = Lower("elementwise_add0", stages, {A, B, CC}, {}, {AA, C});

  ASSERT_EQ(fn->temp_bufs.size(), 2UL);
  builder.AddFunction(fn);
  auto module = builder.Build();

  auto [host_module, device_module] = SplitCudaAndHostModule(module);  // NOLINT
  for (auto& func : host_module.functions()) {
    LOG(INFO) << "host:\n" << func;
  }

  for (auto& func : device_module.functions()) {
    LOG(INFO) << "device:\n" << func;
  }

  // compile with device code
  CodeGenCUDA_Dev codegen(common::DefaultNVGPUTarget());
  auto source_code = codegen.Compile(builder.Build());

  LOG(INFO) << "device source code elementwise_add0:\n" << source_code;

  backends::NVRTC_Compiler compiler;

  common::CudaModuleTester tester;
  tester.Compile(module);

  auto* A_host        = common::BufferBuilder(Float(32), {M.as_int32(), N.as_int32()}).set_random().Build();
  auto* B_host        = common::BufferBuilder(Float(32), {M.as_int32(), N.as_int32()}).set_random().Build();
  auto* C_host        = common::BufferBuilder(Float(32), {M.as_int32(), N.as_int32()}).set_zero().Build();
  auto* C_target_host = common::BufferBuilder(Float(32), {M.as_int32(), N.as_int32()}).set_zero().Build();

  auto* A_dev = tester.CreateDeviceBuffer(A_host);
  auto* B_dev = tester.CreateDeviceBuffer(B_host);
  auto* C_dev = tester.CreateDeviceBuffer(C_host);

  cinn_buffer_t* dev_bufs[3];
  for (int i = 0; i < 3; i++) dev_bufs[i] = new cinn_buffer_t;
  dev_bufs[0]->memory = reinterpret_cast<uint8_t*>(A_dev);
  dev_bufs[1]->memory = reinterpret_cast<uint8_t*>(B_dev);
  dev_bufs[2]->memory = reinterpret_cast<uint8_t*>(C_dev);
  auto args           = common::ArgsBuilder().Add(dev_bufs[0]).Add(dev_bufs[1]).Add(dev_bufs[2]).Build();

  CUDA_CALL(cudaDeviceSynchronize());
  tester("elementwise_add0", args.data(), args.size());
  CUDA_CALL(cudaDeviceSynchronize());

  CUDA_CALL(cudaMemcpy(reinterpret_cast<void*>(C_target_host->memory),
                       C_dev,
                       C_target_host->num_elements() * sizeof(float),
                       cudaMemcpyDeviceToHost));

  auto* C_target_mem = reinterpret_cast<float*>(C_target_host->memory);
  auto* A_mem        = reinterpret_cast<float*>(A_host->memory);
  auto* B_mem        = reinterpret_cast<float*>(B_host->memory);
  for (int i = 0; i < C_target_host->num_elements(); i++) {
    ASSERT_NEAR(C_target_mem[i], A_mem[i] + B_mem[i], 1e-5);
  }

  cuMemFree(reinterpret_cast<CUdeviceptr>(A_dev));
  cuMemFree(reinterpret_cast<CUdeviceptr>(B_dev));
  cuMemFree(reinterpret_cast<CUdeviceptr>(C_dev));
}

TEST(Conv, optimize) {
  // basic implementation
  Expr batch(256);
  Expr in_channel(256);
  Expr out_channel(512);
  Expr in_size(14);
  Expr kernel(3);
  Expr pad(1);
  Expr stride(1);

  auto A = Placeholder<float>("A", {in_size, in_size, in_channel, batch});
  auto W = Placeholder<float>("W", {kernel, kernel, in_channel, out_channel});

  Expr out_size((in_size.as_int32() - kernel.as_int32() + 2 * pad.as_int32()) / stride.as_int32() + 1);

  auto Apad = Compute(
      {in_size + 2 * pad, in_size + 2 * pad, in_channel, batch},
      [&](Expr yy, Expr xx, Expr cc, Expr nn) {
        auto condition = common::and_all({yy >= pad, xx - pad < in_size, xx >= pad, xx - pad < in_size});
        return common::select(condition, A(yy - pad, xx - pad, cc, nn), common::make_const(0.f));
      },
      "Apad");

  auto rc = Var(in_channel, "rc");
  auto ry = Var(kernel, "ry");
  auto rx = Var(kernel, "rx");

  auto B = Compute(
      {out_size, out_size, out_channel, batch},
      [=](Expr yy, Expr xx, Expr ff, Expr nn) {
        return lang::ReduceSum(Apad(yy * stride + ry, xx * stride + rx, rc, nn) * W(ry, rx, rc, ff), {rc, ry, rx});
      },
      "B");

  auto stages = CreateStages({B});
  std::vector<ir::Tensor> temp{B};
  auto BL = stages[B]->CacheWrite2("local", stages);
  auto AA = stages[Apad]->CacheRead2("shared", temp, stages);
  auto WW = stages[W]->CacheRead2("shared", temp, stages);
  auto AL = stages[AA]->CacheRead2("local", temp, stages);
  auto WL = stages[WW]->CacheRead2("local", temp, stages);

  stages[Apad]->ComputeInline();

  // tile consts
  const int tile         = 8;
  const int num_thread   = 8;
  const int block_factor = tile * num_thread;
  const int step         = 8;
  const int vthread      = 2;

  auto hi = stages[B]->axis(0);
  auto wi = stages[B]->axis(1);
  auto fi = stages[B]->axis(2);
  auto ni = stages[B]->axis(3);
  auto bz = stages[B]->Fuse(hi, wi);

  poly::Iterator by, bx, ty, tx;
  std::tie(by, fi) = stages[B]->Split(fi, block_factor);  // NOLINT
  std::tie(bx, ni) = stages[B]->Split(ni, block_factor);  // NOLINT

  poly::Iterator tyz, txz;
  std::tie(tyz, fi) = stages[B]->Split(fi, vthread);
  std::tie(txz, ni) = stages[B]->Split(ni, vthread);
  std::tie(ty, fi)  = stages[B]->Split(fi, num_thread);
  std::tie(tx, ni)  = stages[B]->Split(ni, num_thread);
  stages[B]->Reorder({bz, by, bx, tyz, txz, ty, tx, fi, ni});

  LOG(INFO) << Lower("conv", stages, {A, W, BL}, {}, {AA, WW, AL, WL, B});
}

TEST(ElementwiseAdd, cache_read_local) {
  Context::Global().ResetNameId();

  Expr M(100);
  Expr N(200);

  Placeholder<float> A("A", {M, N});
  Placeholder<float> B("B", {M, N});

  auto C = Compute(
      {M, N}, [&](Expr i, Expr j) { return A(i, j) + B(i, j); }, "C");

  auto stages = CreateStages({C});

  std::vector<ir::Tensor> temp{C};

  auto AL = stages[A]->CacheRead2("local", temp, stages);
  stages[C]->Split(1, 10);
  stages[AL]->Split(1, 10);

  stages[AL]->ComputeAt2(stages[C], 1);
  stages[C]->Bind(0, "threadIdx.x");
  stages[C]->Bind(1, "blockIdx.x");

  Target target;
  CodeGenCUDA_Dev codegen(target);

  auto fn = Lower("fn0", stages, {A, B, C}, {}, {AL});

  Module::Builder builder("module", target);
  builder.AddFunction(fn);

  auto module      = builder.Build();
  auto source_code = codegen.Compile(module);
  LOG(INFO) << "source cache_read_local:\n" << source_code;

  std::string source_target = R"ROC(
extern "C" {

#include "cinn_cuda_runtime_source.cuh"

#ifdef __CUDACC_RTC__
typedef int int32_t;
typedef char int8_t;
#endif



__global__
void fn0(const float* __restrict__ A, const float* __restrict__ B, float* __restrict__ C)
{
  float _A_read_cache [ ((1 * (((1 * 100) * 200) / 100)) / 20) ];
  float* A_read_cache = _A_read_cache;
  if ((threadIdx.x < 100)) {
    if ((blockIdx.x < 20)) {
    {
      for (int32_t j_inner = 0; j_inner < 10; j_inner += 1) {
        A_read_cache[j_inner] = A[((10 * blockIdx.x) + ((200 * threadIdx.x) + j_inner))];
      };
      for (int32_t j_inner = 0; j_inner < 10; j_inner += 1) {
        C[((10 * blockIdx.x) + ((200 * threadIdx.x) + j_inner))] = (A_read_cache[j_inner] + B[((10 * blockIdx.x) + ((200 * threadIdx.x) + j_inner))]);
      };
    }
    };
  };
}

}
)ROC";
  ASSERT_EQ(utils::Trim(source_target), source_code);

  backends::NVRTC_Compiler compiler;

  common::CudaModuleTester tester;
  tester.Compile(module);

  auto* A_host        = common::BufferBuilder(Float(32), {M.as_int32(), N.as_int32()}).set_random().Build();
  auto* B_host        = common::BufferBuilder(Float(32), {M.as_int32(), N.as_int32()}).set_random().Build();
  auto* C_host        = common::BufferBuilder(Float(32), {M.as_int32(), N.as_int32()}).set_zero().Build();
  auto* C_target_host = common::BufferBuilder(Float(32), {M.as_int32(), N.as_int32()}).set_zero().Build();

  auto* A_dev = tester.CreateDeviceBuffer(A_host);
  auto* B_dev = tester.CreateDeviceBuffer(B_host);
  auto* C_dev = tester.CreateDeviceBuffer(C_host);

  cinn_buffer_t* dev_bufs[3];
  for (int i = 0; i < 3; i++) dev_bufs[i] = new cinn_buffer_t;
  dev_bufs[0]->memory = reinterpret_cast<uint8_t*>(A_dev);
  dev_bufs[1]->memory = reinterpret_cast<uint8_t*>(B_dev);
  dev_bufs[2]->memory = reinterpret_cast<uint8_t*>(C_dev);
  auto args           = common::ArgsBuilder().Add(dev_bufs[0]).Add(dev_bufs[1]).Add(dev_bufs[2]).Build();

  CUDA_CALL(cudaDeviceSynchronize());
  tester("fn0", args.data(), args.size());
  CUDA_CALL(cudaDeviceSynchronize());

  CUDA_CALL(cudaMemcpy(reinterpret_cast<void*>(C_target_host->memory),
                       C_dev,
                       C_target_host->num_elements() * sizeof(float),
                       cudaMemcpyDeviceToHost));

  auto* C_target_mem = reinterpret_cast<float*>(C_target_host->memory);
  auto* A_mem        = reinterpret_cast<float*>(A_host->memory);
  auto* B_mem        = reinterpret_cast<float*>(B_host->memory);
  for (int i = 0; i < C_target_host->num_elements(); i++) {
    ASSERT_NEAR(C_target_mem[i], A_mem[i] + B_mem[i], 1e-5);
  }

  cuMemFree(reinterpret_cast<CUdeviceptr>(A_dev));
  cuMemFree(reinterpret_cast<CUdeviceptr>(B_dev));
  cuMemFree(reinterpret_cast<CUdeviceptr>(C_dev));
}

TEST(ElementwiseAdd, cache_read1) {
  Expr M(100);
  Expr N(200);

  auto create_module = [&] {
    Context::Global().ResetNameId();

    Placeholder<float> A("A", {M, N});
    Placeholder<float> B("B", {M, N});

    auto C = Compute(
        {M - 2, N}, [&](Expr i, Expr j) { return A(i, j) + A(i + 1, j) + A(i + 2, j) + B(i, j); }, "C");

    auto stages = CreateStages({C});
    auto AL     = stages[A]->CacheRead("local", {C}, stages);

    stages[C]->Split(1, 10);
    stages[AL]->Split(1, 10);
    stages[AL]->ComputeAt(stages[C], 1, poly::Stage::ComputeAtKind::kComputeAtAuto, A->name);

    return std::make_tuple(A, B, C, AL, stages);
  };
  {
    auto [A, B, C, AL, stages] = create_module();  // NOLINT
    auto fn                    = Lower("fn1", stages, {A, B, C}, {}, {AL});
    CodeGenC codegen_c(common::DefaultHostTarget());
    codegen_c.SetInlineBuiltinCodes(false);

    Module::Builder builder("module", common::DefaultHostTarget());
    builder.AddFunction(fn);

    auto c_source_code = codegen_c.Compile(builder.Build(), CodeGenC::OutputKind::CImpl);
    std::cout << "C source code:\n" << c_source_code << std::endl;
  }

  auto [A, B, C, AL, stages] = create_module();  // NOLINT
  stages[C]->Bind(0, "threadIdx.x");
  stages[C]->Bind(1, "blockIdx.x");

  Target target;
  CodeGenCUDA_Dev codegen(target);

  auto fn = Lower("fn1", stages, {A, B, C}, {}, {AL});
  Module::Builder builder("module", common::DefaultHostTarget());
  builder.AddFunction(fn);

  auto source_code = codegen.Compile(builder.Build());
  std::cout << "CUDA source:\n" << source_code << std::endl;

  std::string source_target = R"ROC(
extern "C" {

#include "cinn_cuda_runtime_source.cuh"

#ifdef __CUDACC_RTC__
typedef int int32_t;
typedef char int8_t;
#endif



__global__
void fn1(const float* __restrict__ A, const float* __restrict__ B, float* __restrict__ C)
{
  float _A_read_cache [ 3 * 10 ];
  float* A_read_cache = _A_read_cache;
  if ((threadIdx.x < 98)) {
    if ((blockIdx.x < 20)) {
    {
      if (((((threadIdx.x >= 0) && (threadIdx.x <= 97)) && (blockIdx.x >= 0)) && (blockIdx.x <= 19))) {
        for (int32_t i = 0; i < 3; i += 1) {
          for (int32_t j_inner = 0; j_inner < 10; j_inner += 1) {
            A_read_cache[((10 * i) + j_inner)] = A[((10 * blockIdx.x) + ((200 * i) + ((200 * threadIdx.x) + j_inner)))];
          };
        };
      };
      for (int32_t i = 0; i < 10; i += 1) {
        C[((10 * blockIdx.x) + ((200 * threadIdx.x) + i))] = (A_read_cache[i] + (A_read_cache[(10 + i)] + (A_read_cache[(20 + i)] + B[((10 * blockIdx.x) + ((200 * threadIdx.x) + i))])));
      };
    }
    };
  };
}

}
)ROC";

  ASSERT_EQ(utils::Trim(source_target), source_code);

  common::CudaModuleTester tester;
  tester.Compile(builder.Build());

  auto* A_host        = common::BufferBuilder(Float(32), {M.as_int32(), N.as_int32()}).set_random().Build();
  auto* B_host        = common::BufferBuilder(Float(32), {M.as_int32(), N.as_int32()}).set_random().Build();
  auto* C_host        = common::BufferBuilder(Float(32), {M.as_int32(), N.as_int32()}).set_zero().Build();
  auto* C_target_host = common::BufferBuilder(Float(32), {M.as_int32(), N.as_int32()}).set_zero().Build();

  auto* A_dev = tester.CreateDeviceBuffer(A_host);
  auto* B_dev = tester.CreateDeviceBuffer(B_host);
  auto* C_dev = tester.CreateDeviceBuffer(C_host);

  cinn_buffer_t* dev_bufs[3];
  for (int i = 0; i < 3; i++) dev_bufs[i] = new cinn_buffer_t;
  dev_bufs[0]->memory = reinterpret_cast<uint8_t*>(A_dev);
  dev_bufs[1]->memory = reinterpret_cast<uint8_t*>(B_dev);
  dev_bufs[2]->memory = reinterpret_cast<uint8_t*>(C_dev);
  auto args           = common::ArgsBuilder().Add(dev_bufs[0]).Add(dev_bufs[1]).Add(dev_bufs[2]).Build();

  CUDA_CALL(cudaDeviceSynchronize());
  tester("fn1", args.data(), args.size());
  CUDA_CALL(cudaDeviceSynchronize());

  CUDA_CALL(cudaMemcpy(reinterpret_cast<void*>(C_target_host->memory),
                       C_dev,
                       C_target_host->num_elements() * sizeof(float),
                       cudaMemcpyDeviceToHost));

  auto* C_target_mem = reinterpret_cast<float*>(C_target_host->memory);
  auto* A_mem        = reinterpret_cast<float*>(A_host->memory);
  auto* B_mem        = reinterpret_cast<float*>(B_host->memory);
  for (int i = 0; i < M.as_int32() - 2; i++) {
    for (int j = 0; j < N.as_int32(); j++) {
      ASSERT_NEAR(C_target_mem[i * N.as_int32() + j],
                  A_mem[i * N.as_int32() + j] + A_mem[(i + 1) * N.as_int32() + j] + A_mem[(i + 2) * N.as_int32() + j] +
                      B_mem[i * N.as_int32() + j],
                  1e-5);
    }
  }

  cuMemFree(reinterpret_cast<CUdeviceptr>(A_dev));
  cuMemFree(reinterpret_cast<CUdeviceptr>(B_dev));
  cuMemFree(reinterpret_cast<CUdeviceptr>(C_dev));
}

TEST(GetTransformedLevel, basic) {
  Expr M(10), N(10);

  Placeholder<float> A("A", {M, N});
  Placeholder<float> B("B", {M, N});

  auto C = Compute({M, N}, [&](Expr i, Expr j) { return A(i, j); });
  auto D = Compute({M, N}, [&](Expr i, Expr j) { return C(i, j); });

  auto stages = CreateStages({C, D});

  // No ComputeAt, the GetTransformedLevel just returns the level without change.
  ASSERT_EQ(stages[C]->GetTransformedLevel(0), 0);

  stages[C]->ComputeAt2(stages[D], 1);
  ASSERT_EQ(stages[C]->GetTransformedLevel(0), 0 + 1 + 1);
}

// JIT test precision for the basic elementwise add
void TestElementwiseAddPrecisionBasic(
    const ir::Module& module,
    const std::string& fn_name,
    Expr M,
    Expr N,
    std::function<float(float, float)> elem_cal = [](float a, float b) { return a; }) {
  common::CudaModuleTester tester;
  tester.Compile(module);

  auto* A_host        = common::BufferBuilder(Float(32), {M.as_int32(), N.as_int32()}).set_random().Build();
  auto* B_host        = common::BufferBuilder(Float(32), {M.as_int32(), N.as_int32()}).set_random().Build();
  auto* C_host        = common::BufferBuilder(Float(32), {M.as_int32(), N.as_int32()}).set_zero().Build();
  auto* C_target_host = common::BufferBuilder(Float(32), {M.as_int32(), N.as_int32()}).set_zero().Build();

  auto* A_dev = tester.CreateDeviceBuffer(A_host);
  auto* B_dev = tester.CreateDeviceBuffer(B_host);
  auto* C_dev = tester.CreateDeviceBuffer(C_host);

  cinn_buffer_t* dev_bufs[3];
  for (int i = 0; i < 3; i++) dev_bufs[i] = new cinn_buffer_t;
  dev_bufs[0]->memory = reinterpret_cast<uint8_t*>(A_dev);
  dev_bufs[1]->memory = reinterpret_cast<uint8_t*>(B_dev);
  dev_bufs[2]->memory = reinterpret_cast<uint8_t*>(C_dev);
  auto args           = common::ArgsBuilder().Add(dev_bufs[0]).Add(dev_bufs[1]).Add(dev_bufs[2]).Build();

  CUDA_CALL(cudaDeviceSynchronize());
  tester(fn_name, args.data(), args.size());
  CUDA_CALL(cudaDeviceSynchronize());

  CUDA_CALL(cudaMemcpy(reinterpret_cast<void*>(C_target_host->memory),
                       C_dev,
                       C_target_host->num_elements() * sizeof(float),
                       cudaMemcpyDeviceToHost));

  auto* C_target_mem = reinterpret_cast<float*>(C_target_host->memory);
  auto* A_mem        = reinterpret_cast<float*>(A_host->memory);
  auto* B_mem        = reinterpret_cast<float*>(B_host->memory);
  for (int i = 0; i < M.as_int32() - 2; i++) {
    for (int j = 0; j < N.as_int32(); j++) {
      ASSERT_NEAR(
          C_target_mem[i * N.as_int32() + j], elem_cal(A_mem[i * N.as_int32() + j], B_mem[i * N.as_int32() + j]), 1e-5);
    }
  }

  cuMemFree(reinterpret_cast<CUdeviceptr>(A_dev));
  cuMemFree(reinterpret_cast<CUdeviceptr>(B_dev));
  cuMemFree(reinterpret_cast<CUdeviceptr>(C_dev));
}

TEST(ElementwiseAdd, cache_read_shared) {
  Context::Global().ResetNameId();

  Expr M(100);
  Expr N(200);

  auto create_module = [&] {
    Context::Global().ResetNameId();

    Placeholder<float> A("A", {M, N});
    Placeholder<float> B("B", {M, N});

    auto C = Compute(
        {M, N}, [&](Expr i, Expr j) { return A(i, j); }, "C");
    auto stages = CreateStages({A, B, C});
    std::vector<ir::Tensor> temp{C};
    auto AL = stages[A]->CacheRead2("shared", temp, stages);

    stages[C]->Split(1, 10);
    stages[AL]->Split(1, 10);
    stages[C]->Bind(0, "blockIdx.x");
    stages[C]->Bind(1, "threadIdx.x");
    stages[AL]->ComputeAt2(stages[C], 1);

    return std::make_tuple(A, B, C, AL, stages);
  };

  auto [A, B, C, AL, stages] = create_module();  // NOLINT
  Target target;
  CodeGenCUDA_Dev codegen(target);

  auto fn = Lower("fn2", stages, {A, B, C}, {}, {AL});

  Module::Builder builder("module", common::DefaultHostTarget());
  builder.AddFunction(fn);

  auto source_code = codegen.Compile(builder.Build());
  std::cout << "CUDA source2:\n" << source_code << std::endl;

  auto target_source = R"ROC(
extern "C" {

#include "cinn_cuda_runtime_source.cuh"

#ifdef __CUDACC_RTC__
typedef int int32_t;
typedef char int8_t;
#endif



__global__
void fn2(const float* __restrict__ A, const float* __restrict__ B, float* __restrict__ C)
{
  __shared__ float _A_read_cache [ (((1 * 100) * 200) / 100) ];
  float* A_read_cache = _A_read_cache;
  if ((blockIdx.x < 100)) {
    if ((threadIdx.x < 20)) {
    {
<<<<<<< HEAD
      if (((((blockIdx.x >= 0) && (blockIdx.x <= 99)) && (threadIdx.x >= 0)) && (threadIdx.x <= 19))) {
      {
        for (int32_t j_inner = 0; j_inner < 10; j_inner += 1) {
          A_read_cache[j_inner] = A[((200 * blockIdx.x) + ((10 * threadIdx.x) + j_inner))];
        };
      }
=======
      for (int32_t j_inner = 0; j_inner < 10; j_inner += 1) {
        A_read_cache[((10 * threadIdx.x) + j_inner)] = A[((200 * blockIdx.x) + ((10 * threadIdx.x) + j_inner))];
>>>>>>> 24c26203
      };
      for (int32_t j_inner = 0; j_inner < 10; j_inner += 1) {
        C[((200 * blockIdx.x) + ((10 * threadIdx.x) + j_inner))] = A_read_cache[((10 * threadIdx.x) + j_inner)];
      };
    }
    };
  };
}

}
)ROC";

  LOG(INFO) << "GPU thread config: " << fn->cuda_axis_info;

  ASSERT_EQ(utils::Trim(target_source), source_code);

  TestElementwiseAddPrecisionBasic(builder.Build(), "fn2", M, N);
}

// This test is meaningless for a cache read, we just check that the syncthreads is automatically inserted even without
// ComputeAt.
TEST(ElementwiseAdd, cache_read_shared_no_compute_at) {
  // Make a small shape, because the shared memory is small.
  Expr M(40);
  Expr N(40);

  auto create_module = [&] {
    Context::Global().ResetNameId();

    Placeholder<float> A("A", {M, N});
    Placeholder<float> B("B", {M, N});

    auto C = Compute(
        {M, N}, [&](Expr i, Expr j) { return A(i, j); }, "C");

    auto stages = CreateStages({A, B, C});
    std::vector<ir::Tensor> temp{C};
    auto AL = stages[A]->CacheRead2("shared", temp, stages);

    stages[C]->Split(1, 10);
    stages[AL]->Split(1, 10);

    stages[C]->Bind(0, "blockIdx.x");
    stages[C]->Bind(1, "threadIdx.x");
    stages[AL]->Bind(0, "blockIdx.x");
    stages[AL]->Bind(1, "threadIdx.x");

    return std::make_tuple(A, B, C, AL, stages);
  };

  auto [A, B, C, AL, stages] = create_module();  // NOLINT
  Target target;
  CodeGenCUDA_Dev codegen(target);

  auto fn = Lower("fn3", stages, {A, B, C}, {}, {AL});

  Module::Builder builder("module", common::DefaultHostTarget());
  builder.AddFunction(fn);

  auto source_code = codegen.Compile(builder.Build());
  std::cout << "CUDA source3:\n" << source_code << std::endl;

  auto target_source = R"ROC(
extern "C" {

#include "cinn_cuda_runtime_source.cuh"

#ifdef __CUDACC_RTC__
typedef int int32_t;
typedef char int8_t;
#endif



__global__
void fn3(const float* __restrict__ A, const float* __restrict__ B, float* __restrict__ C)
{
  __shared__ float _A_read_cache [ (((1 * 40) * 40) / 40) ];
  float* A_read_cache = _A_read_cache;
  if ((blockIdx.x < 40)) {
    if ((threadIdx.x < 4)) {
      for (int32_t j_inner = 0; j_inner < 10; j_inner += 1) {
        A_read_cache[((10 * threadIdx.x) + j_inner)] = A[((40 * blockIdx.x) + ((10 * threadIdx.x) + j_inner))];
      };
    };
  };
  if ((blockIdx.x < 40)) {
    if ((threadIdx.x < 4)) {
      for (int32_t j_inner = 0; j_inner < 10; j_inner += 1) {
        C[((40 * blockIdx.x) + ((10 * threadIdx.x) + j_inner))] = A_read_cache[((10 * threadIdx.x) + j_inner)];
      };
    };
  };
}

}
)ROC";

  LOG(INFO) << "GPU thread config: " << fn->cuda_axis_info;

  ASSERT_EQ(utils::Trim(target_source), source_code);

  TestElementwiseAddPrecisionBasic(builder.Build(), "fn3", M, N);
}

TEST(ElementwiseAdd, cache_write_local) {
  // Make a small shape, because the shared memory is small.
  Expr M(40);
  Expr N(40);

  auto create_module = [&] {
    Context::Global().ResetNameId();

    Placeholder<float> A("A", {M, N});
    Placeholder<float> B("B", {M, N});

    auto C = Compute(
        {M, N}, [&](Expr i, Expr j) { return A(i, j); }, "C");

    auto stages = CreateStages({A, B, C});

    auto Co = stages[C]->CacheWrite2("local", stages);

    // Cache write local, the local memory can just share in a single thread, so it must ComputeAt(inside) the innermost
    // thread.
    stages[C]->ComputeAt2(stages[Co], 1);
    stages[Co]->Bind(0, "blockIdx.x");
    stages[Co]->Bind(1, "threadIdx.x");

    return std::make_tuple(A, B, C, Co, stages);
  };

  auto [A, B, C, Co, stages] = create_module();  // NOLINT

  CodeGenCUDA_Dev codegen(common::DefaultNVGPUTarget());

  auto fn = Lower("fn4", stages, {A, B, Co}, {}, {C});

  Module::Builder builder("module", common::DefaultNVGPUTarget());
  builder.AddFunction(fn);

  auto source_code = codegen.Compile(builder.Build());
  std::cout << "CUDA source cache_write:\n" << source_code << std::endl;

  auto target_source = R"ROC(
extern "C" {

#include "cinn_cuda_runtime_source.cuh"

#ifdef __CUDACC_RTC__
typedef int int32_t;
typedef char int8_t;
#endif



__global__
void fn4(const float* __restrict__ A, const float* __restrict__ B, float* __restrict__ C)
{
  float _C_cache_write_out [ ((1 * (((1 * 40) * 40) / 40)) / 40) ];
  float* C_cache_write_out = _C_cache_write_out;
  if ((blockIdx.x < 40)) {
    if ((threadIdx.x < 40)) {
    {
<<<<<<< HEAD
      if (((((blockIdx.x >= 0) && (blockIdx.x <= 39)) && (threadIdx.x >= 0)) && (threadIdx.x <= 39))) {
      {
        C_cache_write_out[0] = A[((40 * blockIdx.x) + threadIdx.x)];
      }
      };
=======
      C_cache_write_out[0] = A[((40 * blockIdx.x) + threadIdx.x)];
>>>>>>> 24c26203
      C[((40 * blockIdx.x) + threadIdx.x)] = C_cache_write_out[0];
    }
    };
  };
}

}
)ROC";

  LOG(INFO) << "GPU thread config: " << fn->cuda_axis_info;

  ASSERT_EQ(utils::Trim(target_source), source_code);

  TestElementwiseAddPrecisionBasic(builder.Build(), "fn4", M, N);
}

TEST(Cuda, external_function) {
  // Make a small shape, because the shared memory is small.
  Expr M(40);
  Expr N(40);

  auto create_module = [&] {
    Context::Global().ResetNameId();

    Placeholder<float> A("A", {M, N});
    Placeholder<float> B("B", {M, N});

    auto C = Compute(
        {M, N}, [&](Expr i, Expr j) { return CallExtern("tanh", {A(i, j)}) + CallExtern("cos", {B(i, j)}); }, "C");

    auto stages = CreateStages({A, B, C});

    stages[C]->Split(1, 10);
    stages[C]->Bind(0, "blockIdx.x");
    stages[C]->Bind(1, "threadIdx.x");

    return std::make_tuple(A, B, C, stages);
  };

  auto [A, B, C, stages] = create_module();  // NOLINT
  Target target;
  CodeGenCUDA_Dev codegen(target);

  auto fn = Lower("fn5", stages, {A, B, C});

  Module::Builder builder("module", common::DefaultNVGPUTarget());
  builder.AddFunction(fn);

  auto source_code = codegen.Compile(builder.Build());
  std::cout << "CUDA source:\n" << source_code << std::endl;

  auto target_source = R"ROC(
extern "C" {

#include "cinn_cuda_runtime_source.cuh"

#ifdef __CUDACC_RTC__
typedef int int32_t;
typedef char int8_t;
#endif



__global__
void fn5(const float* __restrict__ A, const float* __restrict__ B, float* __restrict__ C)
{
  if ((blockIdx.x < 40)) {
    if ((threadIdx.x < 4)) {
      for (int32_t j_inner = 0; j_inner < 10; j_inner += 1) {
        C[((40 * blockIdx.x) + ((10 * threadIdx.x) + j_inner))] = (cinn_nvgpu_tanh_fp32(A[((40 * blockIdx.x) + ((10 * threadIdx.x) + j_inner))]) + cinn_nvgpu_cos_fp32(B[((40 * blockIdx.x) + ((10 * threadIdx.x) + j_inner))]));
      };
    };
  };
}

}
)ROC";

  LOG(INFO) << "GPU thread config: " << fn->cuda_axis_info;

  ASSERT_EQ(utils::Trim(target_source), source_code);

  TestElementwiseAddPrecisionBasic(
      builder.Build(), "fn5", M, N, [](float a, float b) { return std::tanh(a) + std::cos(b); });
}

}  // namespace backends
}  // namespace cinn<|MERGE_RESOLUTION|>--- conflicted
+++ resolved
@@ -1457,17 +1457,8 @@
   if ((blockIdx.x < 100)) {
     if ((threadIdx.x < 20)) {
     {
-<<<<<<< HEAD
-      if (((((blockIdx.x >= 0) && (blockIdx.x <= 99)) && (threadIdx.x >= 0)) && (threadIdx.x <= 19))) {
-      {
-        for (int32_t j_inner = 0; j_inner < 10; j_inner += 1) {
-          A_read_cache[j_inner] = A[((200 * blockIdx.x) + ((10 * threadIdx.x) + j_inner))];
-        };
-      }
-=======
       for (int32_t j_inner = 0; j_inner < 10; j_inner += 1) {
         A_read_cache[((10 * threadIdx.x) + j_inner)] = A[((200 * blockIdx.x) + ((10 * threadIdx.x) + j_inner))];
->>>>>>> 24c26203
       };
       for (int32_t j_inner = 0; j_inner < 10; j_inner += 1) {
         C[((200 * blockIdx.x) + ((10 * threadIdx.x) + j_inner))] = A_read_cache[((10 * threadIdx.x) + j_inner)];
@@ -1632,15 +1623,7 @@
   if ((blockIdx.x < 40)) {
     if ((threadIdx.x < 40)) {
     {
-<<<<<<< HEAD
-      if (((((blockIdx.x >= 0) && (blockIdx.x <= 39)) && (threadIdx.x >= 0)) && (threadIdx.x <= 39))) {
-      {
-        C_cache_write_out[0] = A[((40 * blockIdx.x) + threadIdx.x)];
-      }
-      };
-=======
       C_cache_write_out[0] = A[((40 * blockIdx.x) + threadIdx.x)];
->>>>>>> 24c26203
       C[((40 * blockIdx.x) + threadIdx.x)] = C_cache_write_out[0];
     }
     };
