--- conflicted
+++ resolved
@@ -45,7 +45,6 @@
   Context::Global().ResetNameId();
   target_          = target;
   backend_compier_ = backends::Compiler::Create(target);
-<<<<<<< HEAD
 
   auto graph = std::make_shared<hlir::framework::Graph>(test_program, target);
   hlir::framework::ApplyPass(graph.get(), "OpFusionPass");
@@ -54,16 +53,6 @@
   auto& shape_dict = graph->GetMutableAttrs<absl::flat_hash_map<std::string, hlir::framework::shape_t>>("infershape");
   hlir::framework::OpLowerer op_lowerer(dtype_dict, shape_dict, target);
 
-=======
-
-  auto graph = std::make_shared<hlir::framework::Graph>(test_program, target);
-  hlir::framework::ApplyPass(graph.get(), "OpFusionPass");
-  LOG_IF(WARNING, graph->fusion_groups.size() > 1) << "Test Graph has more than 1 group";
-  auto& dtype_dict = graph->GetMutableAttrs<absl::flat_hash_map<std::string, common::Type>>("inferdtype");
-  auto& shape_dict = graph->GetMutableAttrs<absl::flat_hash_map<std::string, hlir::framework::shape_t>>("infershape");
-  hlir::framework::OpLowerer op_lowerer(dtype_dict, shape_dict, target);
-
->>>>>>> d69d48da
   lowered_funcs_ = op_lowerer.LowerWithoutSchedule(graph->fusion_groups.front());
   CHECK(!lowered_funcs_.empty()) << "lowered_funcs_ is empty";
 
@@ -110,27 +99,6 @@
   backend_compier_->Build(ir_module);
   auto test_func_ptr = reinterpret_cast<void (*)(void**, int32_t)>(backend_compier_->Lookup(func_name));
   return test_func_ptr;
-<<<<<<< HEAD
-}
-
-void expected_func_add(const std::vector<float*>& inputs,
-                       const std::vector<float*>& outputs,
-                       const std::vector<std::vector<int>>& input_shapes,
-                       const std::vector<std::vector<int>>& output_shapes) {
-  CHECK_EQ(inputs.size(), 2) << "The number of inputs for matmul must be 2.";
-  CHECK_EQ(input_shapes[0].size(), input_shapes[1].size()) << "The dimension of inputs must be equal";
-  int M    = input_shapes[0][0];
-  int N    = input_shapes[0][1];
-  float* A = inputs[0];
-  float* B = inputs[1];
-  float* C = outputs[0];
-  for (int i = 0; i < M; ++i) {
-    for (int j = 0; j < N; ++j) {
-      C[i * N + j] = A[i * N + j] + B[i * N + j];
-    }
-  }
-=======
->>>>>>> d69d48da
 }
 
 void naive_matmul(const float* A, const float* B, float* C, int M, int N, int K) {
