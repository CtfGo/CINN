--- conflicted
+++ resolved
@@ -192,11 +192,7 @@
   using ir::IRMutator<>::Visit;
 
   void Visit(const IfThenElse* op, Expr* expr) override {
-<<<<<<< HEAD
-    auto* node = expr->As<ir::IfThenElse>();
-=======
     auto* node      = expr->As<ir::IfThenElse>();
->>>>>>> 24c26203
     node->condition = common::AutoSimplify(node->condition);
 
     if (node->true_case.defined()) Visit(&node->true_case, &node->true_case);
