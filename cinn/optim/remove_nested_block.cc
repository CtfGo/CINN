#include "cinn/optim/remove_nested_block.h"

#include "cinn/ir/ir_mutator.h"
#include "cinn/ir/ir_printer.h"

namespace cinn {
namespace optim {

<<<<<<< HEAD
// This will remove the nested blocks, but it will also remove the block outside the forloop's body.
=======
Expr GetExprInsideBlock(Expr op) {
  Expr node = op;
  while (node.As<ir::Block>()) {
    auto& stmts = node.As<ir::Block>()->stmts;
    if (stmts.size() == 1) {
      node = stmts.front();
    } else {
      break;
    }
  }
  return node;
}

// This will remove the nested blocks, but it will also remove the block outside the forloop's body.
struct NestedBlockSimplifer : public ir::IRMutator<Expr*> {
  void operator()(ir::Expr* expr) { Visit(expr); }

 private:
  void Visit(ir::Expr* expr) { ir::IRMutator<>::Visit(expr, expr); }

  void Visit(const ir::Block* expr, Expr* op) override {
    auto* node = op->As<ir::Block>();
    if (node->stmts.size() == 1) {
      *op = GetExprInsideBlock(*op);
      IRMutator::Visit(op, op);
    } else {
      IRMutator::Visit(expr, op);
    }
  }
};

>>>>>>> 24c26203
struct NestedBlockRemover : public ir::IRMutator<Expr*> {
  void operator()(ir::Expr* expr) { Visit(expr); }

 private:
  void Visit(ir::Expr* expr) { ir::IRMutator<>::Visit(expr, expr); }

  Expr GetExprInsideBlock(Expr op) {
    Expr node = op;
    while (node.As<ir::Block>()) {
      auto& stmts = node.As<ir::Block>()->stmts;
      if (stmts.size() == 1) {
        node = stmts.front();
      } else {
        break;
      }
    }
    return node;
  }

  void Visit(const ir::Block* expr, Expr* op) override {
    auto* node = op->As<ir::Block>();
    if (node->stmts.size() == 1) {
      *op = GetExprInsideBlock(*op);
      IRMutator::Visit(op, op);
    } else {
      IRMutator::Visit(expr, op);
    }
  }
};

// add block outside forloop's body.
struct AddBlockToForloop : public ir::IRMutator<> {
  void operator()(ir::Expr* expr) { ir::IRMutator<>::Visit(expr, expr); }

  void Visit(const ir::For* expr, Expr* op) override {
    auto* node = op->As<ir::For>();
    if (!node->body.As<ir::Block>()) {
      node->body = ir::Block::Make({node->body});
    }

    ir::IRMutator<>::Visit(expr, op);
  }

  void Visit(const ir::PolyFor* expr, Expr* op) override {
    auto* node = op->As<ir::PolyFor>();
    if (!node->body.As<ir::Block>()) {
      node->body = ir::Block::Make({node->body});
    }

    ir::IRMutator<>::Visit(expr, op);
  }

  void Visit(const ir::_LoweredFunc_* expr, Expr* op) override {
    auto* node = op->As<ir::_LoweredFunc_>();
    if (!node->body.As<ir::Block>()) {
      node->body = ir::Block::Make({node->body});
    }

    ir::IRMutator<>::Visit(expr, op);
  }
};

<<<<<<< HEAD
void RemoveNestedBlock(Expr* e) {
  NestedBlockRemover()(e);
=======
// add block outside forloop's body.
struct AddBlockToForloop : public ir::IRMutator<> {
  void operator()(ir::Expr* expr) { ir::IRMutator<>::Visit(expr, expr); }

  void Visit(const ir::For* expr, Expr* op) override {
    auto* node = op->As<ir::For>();
    if (!node->body.As<ir::Block>()) {
      node->body = ir::Block::Make({node->body});
    }

    ir::IRMutator<>::Visit(expr, op);
  }

  void Visit(const ir::PolyFor* expr, Expr* op) override {
    auto* node = op->As<ir::PolyFor>();
    if (!node->body.As<ir::Block>()) {
      node->body = ir::Block::Make({node->body});
    }

    ir::IRMutator<>::Visit(expr, op);
  }

  void Visit(const ir::_LoweredFunc_* expr, Expr* op) override {
    auto* node = op->As<ir::_LoweredFunc_>();
    if (!node->body.As<ir::Block>()) {
      node->body = ir::Block::Make({node->body});
    }

    ir::IRMutator<>::Visit(expr, op);
  }
};

void RemoveNestedBlock(Expr* e) {
  NestedBlockRemover()(e);
  NestedBlockSimplifer()(e);
>>>>>>> 24c26203
  AddBlockToForloop()(e);
}

}  // namespace optim
}  // namespace cinn<|MERGE_RESOLUTION|>--- conflicted
+++ resolved
@@ -6,9 +6,6 @@
 namespace cinn {
 namespace optim {
 
-<<<<<<< HEAD
-// This will remove the nested blocks, but it will also remove the block outside the forloop's body.
-=======
 Expr GetExprInsideBlock(Expr op) {
   Expr node = op;
   while (node.As<ir::Block>()) {
@@ -40,34 +37,31 @@
   }
 };
 
->>>>>>> 24c26203
 struct NestedBlockRemover : public ir::IRMutator<Expr*> {
   void operator()(ir::Expr* expr) { Visit(expr); }
 
  private:
   void Visit(ir::Expr* expr) { ir::IRMutator<>::Visit(expr, expr); }
 
-  Expr GetExprInsideBlock(Expr op) {
-    Expr node = op;
-    while (node.As<ir::Block>()) {
-      auto& stmts = node.As<ir::Block>()->stmts;
-      if (stmts.size() == 1) {
-        node = stmts.front();
+  void Visit(const ir::Block* expr, Expr* op) override {
+    auto* node = op->As<ir::Block>();
+
+    std::vector<ir::Expr> new_exprs;
+
+    bool detect_nested = false;
+    for (auto it = node->stmts.begin(); it != node->stmts.end(); it++) {
+      auto* block = it->As<ir::Block>();
+      if (block) {
+        detect_nested = true;
+        new_exprs.insert(std::end(new_exprs), block->stmts.begin(), block->stmts.end());
       } else {
-        break;
+        new_exprs.push_back(*it);
       }
     }
-    return node;
-  }
 
-  void Visit(const ir::Block* expr, Expr* op) override {
-    auto* node = op->As<ir::Block>();
-    if (node->stmts.size() == 1) {
-      *op = GetExprInsideBlock(*op);
-      IRMutator::Visit(op, op);
-    } else {
-      IRMutator::Visit(expr, op);
-    }
+    node->stmts = new_exprs;
+
+    IRMutator::Visit(expr, op);
   }
 };
 
@@ -103,46 +97,9 @@
   }
 };
 
-<<<<<<< HEAD
-void RemoveNestedBlock(Expr* e) {
-  NestedBlockRemover()(e);
-=======
-// add block outside forloop's body.
-struct AddBlockToForloop : public ir::IRMutator<> {
-  void operator()(ir::Expr* expr) { ir::IRMutator<>::Visit(expr, expr); }
-
-  void Visit(const ir::For* expr, Expr* op) override {
-    auto* node = op->As<ir::For>();
-    if (!node->body.As<ir::Block>()) {
-      node->body = ir::Block::Make({node->body});
-    }
-
-    ir::IRMutator<>::Visit(expr, op);
-  }
-
-  void Visit(const ir::PolyFor* expr, Expr* op) override {
-    auto* node = op->As<ir::PolyFor>();
-    if (!node->body.As<ir::Block>()) {
-      node->body = ir::Block::Make({node->body});
-    }
-
-    ir::IRMutator<>::Visit(expr, op);
-  }
-
-  void Visit(const ir::_LoweredFunc_* expr, Expr* op) override {
-    auto* node = op->As<ir::_LoweredFunc_>();
-    if (!node->body.As<ir::Block>()) {
-      node->body = ir::Block::Make({node->body});
-    }
-
-    ir::IRMutator<>::Visit(expr, op);
-  }
-};
-
 void RemoveNestedBlock(Expr* e) {
   NestedBlockRemover()(e);
   NestedBlockSimplifer()(e);
->>>>>>> 24c26203
   AddBlockToForloop()(e);
 }
 
