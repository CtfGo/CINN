--- conflicted
+++ resolved
@@ -380,11 +380,7 @@
       write_buffers.push_back(Visit(&buffer_range));
     }
     Expr res = ir::ScheduleBlock::Make(iter_vars, read_buffers, write_buffers, op->name, Visit(&op->body));
-<<<<<<< HEAD
-    res.As<ir::ScheduleBlock>()->attrs = op->attrs;
-=======
     res.As<ScheduleBlock>()->attrs = op->attrs;
->>>>>>> ab3b80eb
     return res;
   }
 
