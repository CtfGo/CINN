--- conflicted
+++ resolved
@@ -640,20 +640,19 @@
       fusionable_consumers = candidates;
       return;
     }
-
     // 1 to 1 fusion.
     if (producer->consumer_groups.size() == 1) {
       return;
-    } else {
-      std::unordered_set<GroupPtr, Hasher, Comparator> candidates;
-      for (auto& consumer : fusionable_consumers) {
-        if (consumer->op_pattern_kind == framework::kElementWise) {
-          candidates.insert(consumer);
-          continue;
-        }
-
-<<<<<<< HEAD
+    }
+
     if (FLAGS_enhance_vertical_fusion_with_recompute) {
+      // TODO(CtfGo):if producer is Injective, we disable vertical fusion with all following consumers currently,
+      // and it should be designed more carefully to filter some valid fusionable consumers.
+      if (producer->op_pattern_kind == framework::kInjective) {
+        fusionable_consumers.clear();
+        return;
+      }
+
       std::vector<GroupPtr> candidates;
       for (auto& consumer : fusionable_consumers) {
         if (consumer->op_pattern_kind == framework::kElementWise) {
@@ -687,15 +686,6 @@
       fusionable_consumers.clear();
       if (candidates.size()) {
         fusionable_consumers.insert(*candidates.begin());
-=======
-        auto shape0 = this->GetNodeDataShape(*producer->output_nodes.begin());
-        auto shape1 = this->GetNodeDataShape(*consumer->output_nodes.begin());
-
-        if (std::accumulate(shape0.begin(), shape0.end(), 1, std::multiplies<int>()) ==
-            std::accumulate(shape1.begin(), shape1.end(), 1, std::multiplies<int>())) {
-          candidates.insert(consumer);
-        }
->>>>>>> de49ef5d
       }
     } else {
       std::unordered_set<GroupPtr, Hasher, Comparator> candidates;
@@ -705,7 +695,6 @@
           continue;
         }
 
-<<<<<<< HEAD
         auto shape0 = this->GetNodeDataShape(*producer->output_nodes.begin());
         auto shape1 = this->GetNodeDataShape(*consumer->output_nodes.begin());
 
@@ -719,12 +708,6 @@
       if (candidates.size()) {
         fusionable_consumers.insert(*candidates.begin());
       }
-=======
-      fusionable_consumers.clear();
-      if (candidates.size()) {
-        fusionable_consumers.insert(*candidates.begin());
-      }
->>>>>>> de49ef5d
     }
   }
 
